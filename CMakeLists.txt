cmake_minimum_required(VERSION 3.2.0)

include(GNUInstallDirs)

set(CMAKE_MODULE_PATH ${CMAKE_MODULE_PATH} "${CMAKE_SOURCE_DIR}/cmake/Modules/")
project(Galois)
set(GALOIS_VERSION_MAJOR "4")
set(GALOIS_VERSION_MINOR "0")
set(GALOIS_VERSION_PATCH "0")
set(GALOIS_VERSION ${GALOIS_VERSION_MAJOR}.${GALOIS_VERSION_MINOR}.${GALOIS_VERSION_PATCH})
set(GALOIS_COPYRIGHT_YEAR "2018") # Also in COPYRIGHT

#adding additional compiler flags for mpip profiling
#set(LIBUNWIND_DIR "/net/ohm/export/cdgc/gill/modules/usr/local/lib")
#set(MPIP_DIR "/net/ohm/export/cdgc/gill/modules/mpip/lib")
#set(GCC_MPIP_LINK_FLAGS "-L${MPIP_DIR} -L${LIBUNWIND_DIR} -lmpiP -lbfd -liberty -lm -lunwind")
#link_directories(LIBUNWIND_DIR MPIP_DIR)


if(NOT CMAKE_BUILD_TYPE)
  message(STATUS "No build type selected, default to release")
  # cmake default flags with relwithdebinfo is -O2 -g
  # cmake default flags with release is -O3 -DNDEBUG
  set(CMAKE_BUILD_TYPE "Release")
endif()

###### Options (alternatively pass as options to cmake -DName=Value) ######
###### Distributed-heterogeneous features ######
set(ENABLE_DIST_GALOIS OFF CACHE BOOL "Enable distributed features")
set(ENABLE_HETERO_GALOIS OFF CACHE BOOL "Enable heterogeneous features")
set(USE_LCI OFF CACHE BOOL "Use LCI network runtime instead of MPI")
set(USE_BARE_MPI OFF CACHE BOOL "Use MPI directly (no dedicated network-runtime thread)")
set(CUDA_CAPABILITY "3.7,6.1" CACHE STRING "Comma-separated CUDA capability version numbers")
set(REPORT_COMM_STATS OFF CACHE BOOL "Report more detailed statistics of communication")
set(REPORT_PER_ROUND_STATS OFF CACHE BOOL "Report statistics of each round of execution")
set(NUM_TEST_GPUS "0" CACHE STRING "Number of test GPUs to use (on a single machine) for running the tests.")
###### General features ######
set(USE_GPROF OFF CACHE BOOL "Enable GCC profiling")
set(USE_VTUNE OFF CACHE BOOL "Use VTune for profiling")
set(USE_PAPI OFF CACHE BOOL "Use PAPI counters for profiling")
set(USE_HPCTK OFF CACHE BOOL "Use HPCToolKit for profiling")
set(USE_STRICT_CONFIG OFF CACHE BOOL "Instead of falling back gracefully, fail")
set(USE_LONGJMP_ABORT ON CACHE BOOL "Use longjmp instead of exceptions to signal aborts")
set(USE_SANITIZER OFF CACHE BOOL "Use address and memory sanatizer")
set(INSTALL_APPS OFF CACHE BOOL "Install apps as well as library")
set(SKIP_COMPILE_APPS OFF CACHE BOOL "Skip compilation of applications using Galois library")
set(GRAPH_LOCATION "" CACHE PATH "Location of inputs for tests if downloaded/stored separately.")

if(WIN32 AND NOT CYGWIN)
  set(DEFAULT_INSTALL_CMAKE_DIR "${CMAKE_INSTALL_PREFIX}/CMake")
else()
  set(DEFAULT_INSTALL_CMAKE_DIR "${CMAKE_INSTALL_LIBDIR}/CMake/Galois")
endif()

# This option is automatically handled by CMake.
# It makes add_library build a shared lib unless STATIC is explicitly specified.
# Putting this here is mostly just a placeholder so people know it's an option.
# Currently this is really only intended to change anything for the libgalois_shmem target.
set(BUILD_SHARED_LIBS OFF CACHE BOOL "Build shared libraries.")

set(INSTALL_CMAKE_DIR "${DEFAULT_INSTALL_CMAKE_DIR}" CACHE PATH "Installation directory for CMake files")
# Make relative path absolute
if(NOT IS_ABSOLUTE "${INSTALL_CMAKE_DIR}")
  set(INSTALL_CMAKE_DIR "${CMAKE_INSTALL_PREFIX}/${INSTALL_CMAKE_DIR}")
endif()

file(RELATIVE_PATH RELATIVE_INCLUDE_FROM_INSTALL_PREFIX "${CMAKE_INSTALL_PREFIX}" "${CMAKE_INSTALL_FULL_INCLUDEDIR}")
file(RELATIVE_PATH RELATIVE_LIB_FROM_INSTALL_PREFIX "${CMAKE_INSTALL_PREFIX}" "${CMAKE_INSTALL_FULL_LIBDIR}")
file(RELATIVE_PATH RELATIVE_BIN_FROM_INSTALL_PREFIX "${CMAKE_INSTALL_PREFIX}" "${CMAKE_INSTALL_FULL_BINDIR}")

# Enable iss specific options; should be OFF in the general release; all guarded by USE_EXP
set(USE_EXP OFF CACHE BOOL "Use experimental features")
set(USE_DIST_EXP OFF CACHE BOOL "Use experimental features in distributed branch")
set(USE_HTM OFF CACHE BOOL "Use HTM")
set(USE_PROF OFF CACHE BOOL "Use profiling specific features")
set(USE_EMBEDDED_REVISION ON CACHE BOOL "Embed revision numbers")

# Enable cross compilation for specific architectures: For eg. -march=knl for knl architecture
set(USE_ARCH native CACHE STRING "Use specific architecture for cross compilation (Default : native)")
set(NUM_TEST_THREADS "" CACHE STRING "Number of threads to use for running the tests.")

###### Configure (users don't need to go beyond here) ######

enable_testing()

###### Configure compiler ######

#Always include debug info and aggressive warnings
set(CMAKE_CXX_FLAGS "${CMAKE_CXX_FLAGS} -g -Wall")
set(CMAKE_C_FLAGS "${CMAKE_C_FLAGS} -g -Wall")

# generate compile_commands.json
set(CMAKE_EXPORT_COMPILE_COMMANDS ON)

if(NOT "$ENV{GCC_BIN}" STREQUAL "")
  # Preserve captured environment variable during reconfiguration
  set(CXX_TOOLCHAIN "$ENV{GCC_BIN}" CACHE STRING "GCC Toolchain")
endif()

# ICC
if(CMAKE_CXX_COMPILER_ID MATCHES "Intel")
  execute_process(COMMAND ${CMAKE_CXX_COMPILER} -dumpversion
                  OUTPUT_VARIABLE ICC_VERSION)
  if(ICC_VERSION VERSION_LESS 16.0)
    message(FATAL_ERROR "ICC must be 16.0 or higher; found: ${ICC_VERSION} instead")
  endif()
  set(CMAKE_CXX_FLAGS "${CMAKE_CXX_FLAGS} -wd68 -wd981 -wd383 -wd869 -wd2196 -wd279 -wd2504 -wd2943 -wd32013 -wd3373")

  if(CXX_TOOLCHAIN)
    set(CMAKE_CXX_FLAGS "${CMAKE_CXX_FLAGS} -gxx-name=${CXX_TOOLCHAIN}/g++")
  else()
    message(STATUS "Using default GCC toolchain; set environment variable GCC_BIN to override")
  endif()
endif()

# Clang
if(CMAKE_CXX_COMPILER_ID MATCHES "Clang")
  if(CXX_TOOLCHAIN)
    set(CMAKE_CXX_FLAGS "${CMAKE_CXX_FLAGS} -gcc-toolchain ${CXX_TOOLCHAIN}/..")
  else()
    message(STATUS "Using default GCC toolchain; set environment variable GCC_BIN to override")
  endif()
  set(CMAKE_CXX_FLAGS "${CMAKE_CXX_FLAGS} -fcolor-diagnostics")
endif()

if(CYGWIN)
  message(STATUS "On Cygwin")
  set(CMAKE_CXX_FLAGS "${CMAKE_CXX_FLAGS} -U__STRICT_ANSI__")
endif()

# check for incompatible GCC
if(CMAKE_COMPILER_IS_GNUCC)
  execute_process(COMMAND ${CMAKE_CXX_COMPILER} -dumpversion
                  OUTPUT_VARIABLE GCC_VERSION)
  if(GCC_VERSION VERSION_LESS 5.2)
    message(FATAL_ERROR "GCC must be 5.2 or higher")
  endif()
  #new debugging optimization level
  # if(CMAKE_BUILD_TYPE MATCHES "Debug")
    # set(CMAKE_CXX_FLAGS "${CMAKE_CXX_FLAGS} -Og")
    # set(CMAKE_C_FLAGS "${CMAKE_C_FLAGS} -Og")
  # endif()
endif()

# Enable architecture-specific optimizations
if(NOT ENABLE_HETERO_GALOIS)
  find_package(ArchFlags)
  if(ARCH_FLAGS_FOUND)
    set(CMAKE_CXX_FLAGS "${CMAKE_CXX_FLAGS} ${ARCH_CXX_FLAGS}")
    set(CMAKE_C_FLAGS "${CMAKE_C_FLAGS} ${ARCH_C_FLAGS}")
    set(CMAKE_EXE_LINKER_FLAGS "${CMAKE_EXE_LINKER_FLAGS} ${ARCH_EXE_FLAGS}")
  endif()
endif()

# GNU profiling
if(USE_GPROF)
  set(CMAKE_CXX_FLAGS "${CMAKE_CXX_FLAGS} -pg")
  set(CMAKE_C_FLAGS "${CMAKE_C_FLAGS} -pg")
  set(CMAKE_EXE_LINKER_FLAGS "${CMAKE_EXE_LINKER_FLAGS} -pg")
endif(USE_GPROF)

if(USE_SANITIZER)
  set(CMAKE_CXX_FLAGS "${CMAKE_CXX_FLAGS} -fsanitize=address -fno-omit-frame-pointer -fno-optimize-sibling-calls")
endif()

set(CMAKE_CXX_STANDARD 14)
set(CMAKE_CXX_STANDARD_REQUIRED ON)
set(CMAKE_CXX_EXTENSIONS OFF) #...without compiler extensions like gnu++11

###### Configure features ######

add_definitions(-DGALOIS_VERSION_MAJOR=${GALOIS_VERSION_MAJOR})
add_definitions(-DGALOIS_VERSION_MINOR=${GALOIS_VERSION_MINOR})
add_definitions(-DGALOIS_VERSION_PATCH=${GALOIS_VERSION_PATCH})
add_definitions(-DGALOIS_VERSION=${GALOIS_VERSION_MAJOR}.${GALOIS_VERSION_MINOR}.${GALOIS_VERSION_PATCH})
add_definitions(-DGALOIS_COPYRIGHT_YEAR=${GALOIS_COPYRIGHT_YEAR})


# Distributed-heterogeneous features
if(ENABLE_HETERO_GALOIS)
  set(ENABLE_DIST_GALOIS ON)
endif()
if(ENABLE_DIST_GALOIS)
  find_package(MPI REQUIRED) # required even if USE_LCI
  set(CMAKE_CXX_COMPILE_FLAGS ${CMAKE_CXX_COMPILE_FLAGS} ${MPI_COMPILE_FLAGS})
  set(CMAKE_CXX_LINK_FLAGS ${CMAKE_CXX_LINK_FLAGS} ${MPI_LINK_FLAGS})
  include_directories(${MPI_INCLUDE_PATH})

  if (USE_LCI)
    add_definitions(-DGALOIS_USE_LWCI)
    set(LWCI_ROOT "${CMAKE_SOURCE_DIR}/liblci")
    set(LWCI_INCLUDE "${LWCI_ROOT}/include")
    set(LWCI_LIBRARY "${LWCI_ROOT}/liblci.a")
    add_custom_command(
      OUTPUT ${LWCI_LIBRARY}
      COMMAND make -C ${LWCI_ROOT}
    )
    add_custom_target(lci DEPENDS ${LWCI_LIBRARY})
  endif(USE_LCI)

  if(ENABLE_HETERO_GALOIS)
    SET(CUDA_SEPARABLE_COMPILATION ON)
    find_package(CUDA REQUIRED)
    set(CUDA_PROPAGATE_HOST_FLAGS off)
    set(CUDA_SEPARABLE_COMPILATION on)
    set(CUDA_HOST_COMPILER g++)

    string(REPLACE "." "" GENCODES ${CUDA_CAPABILITY})
    string(REPLACE "," ";" GENCODES ${GENCODES})
    foreach(GENCODE ${GENCODES})
      set(CUDA_NVCC_FLAGS ${CUDA_NVCC_FLAGS}; -gencode arch=compute_${GENCODE},code=sm_${GENCODE})
    endforeach()

    cuda_include_directories("${CMAKE_SOURCE_DIR}/libgpu/include")

    # MGPU v1.1
    set(MGPU_ROOT "${CMAKE_SOURCE_DIR}/libgpu/moderngpu") # only required headers
    cuda_include_directories("${MGPU_ROOT}/include")

    # CUB v1.6.4
    set(CUB_ROOT "${CMAKE_SOURCE_DIR}/libgpu/cub") # only required headers
    cuda_include_directories("${CUB_ROOT}")

    #find_package(OpenCL REQUIRED)
  endif(ENABLE_HETERO_GALOIS)
endif(ENABLE_DIST_GALOIS)

# Experimental features
if(USE_EXP)
  set(USE_VTUNE ON)
  set(USE_PAPI ON)
  add_definitions(-DGALOIS_USE_EXP)
  include_directories("libgalois/experimental/include")
  if(ENABLE_DIST_GALOIS)
    include_directories("libgluon/experimental/include")
  endif()

  find_package(OpenMP)
  if(OPENMP_FOUND)
    set(CMAKE_CXX_FLAGS "${CMAKE_CXX_FLAGS} ${OpenMP_CXX_FLAGS}")
    set(CMAKE_C_FLAGS "${CMAKE_C_FLAGS} ${OpenMP_C_FLAGS}")
  endif()

  find_package(TBB)
  if(TBB_FOUND)
    include_directories(${TBB_INCLUDE_DIRS})
  endif()

  find_package(CBLAS)
  if(CBLAS_FOUND)
    include_directories(${BLAS_INCLUDE_DIRS})
  endif()

  if(USE_PROF)
    add_definitions(-DGALOIS_USE_PROF)
  endif()

  if(USE_EMBEDDED_REVISION)
    include(GetGitVersion)
    set(GALOIS_USE_EMBEDDED_REVISION on)
  endif()

  if(USE_HTM)
    if(CMAKE_CXX_COMPILER_ID MATCHES "XL")
      set(CMAKE_CXX_FLAGS "${CMAKE_CXX_FLAGS} -qtm -qsmp=speculative")
      set(GALOIS_USE_HTM on)
      set(GALOIS_USE_SEQ_ONLY on)
      set(USE_LONGJMP_ABORT on)
    else()
      message(FATAL_ERROR "Hardware transactional memory not supported")
    endif()
  endif()

endif()

if(USE_VTUNE)
  set(VTune_ROOT /opt/intel/vtune_amplifier)
  find_package(VTune)
  message(STATUS "VTUNE: ${VTune_INCLUDE_DIRS}")

  if (VTune_FOUND)
    include_directories(${VTune_INCLUDE_DIRS})
    add_definitions(-DGALOIS_USE_VTUNE)
  else()
    message(WARNING "VTune not found")
  endif()
endif()

if(USE_PAPI)
  if (PAPI_ROOT STREQUAL "")
    set(PAPI_ROOT /usr)
  endif()
  find_package(PAPI)
  message(STATUS "PAPI: ${PAPI_INCLUDE_DIRS}")

  if (PAPI_FOUND)
    include_directories(${PAPI_INCLUDE_DIRS})
    add_definitions(-DGALOIS_USE_PAPI)
  else()
    message(WARNING "PAPI not found")
  endif()
endif()

# PThreads
find_package(Threads REQUIRED)

#llvm ADT and command line parser
#find_package(LLVM)

# include(CheckCilk)
include(CheckMmap)

# HugePages
include(CheckHugePages)
if(NOT HAVE_HUGEPAGES AND USE_STRICT_CONFIG)
  message(FATAL_ERROR "Need huge pages")
endif()

# Longjmp
if(USE_LONGJMP_ABORT)
  add_definitions(-DGALOIS_USE_LONGJMP_ABORT)
endif()

# Boost
set(Boost_ADDITIONAL_VERSIONS "1.58.0" "1.60.0" "1.61.0" "1.62.0")
set(Boost_USE_MULTITHREADED OFF)
if(NOT "$ENV{BOOST_DIR}" STREQUAL "")
  set(BOOST_ROOT $ENV{BOOST_DIR})
endif()
find_package(Boost 1.58.0 REQUIRED COMPONENTS serialization iostreams)
include_directories(${Boost_INCLUDE_DIR})
add_definitions(-DBOOST_NO_AUTO_PTR)

include(CheckEndian)

#include(llvm-extras)
#always import c99 stdint functions into c++
#include(UseStdMacro) # HandleLLVMOptions.cmake (via llvm-extras) already does this for us
#include_directories("${PROJECT_BINARY_DIR}/include") # llvm-extra already does this for us

###### Build Hacks ######

add_definitions(-D__STDC_LIMIT_MACROS)
add_definitions(-D__STDC_CONSTANT_MACROS)

###### Test Inputs ######
<<<<<<< HEAD
if (GRAPH_LOCATION)
  if (EXISTS ${GRAPH_LOCATION}/graph_readme.txt)
    set(BASEINPUT ${GRAPH_LOCATION})
    MESSAGE(STATUS "Using specified graph location ${GRAPH_LOCATION}")
  else()
    MESSAGE(FATAL_ERROR "Specified graph location does not appear to have input: ${GRAPH_LOCATION}")
  endif()
elseif(EXISTS /net/ohm/export/iss/inputs/reference/graph_readme.txt)
  set(BASEINPUT /net/ohm/export/iss/inputs/reference)
  MESSAGE(STATUS "Using ISS shared graph folder for inputs")
elseif(EXISTS /net/ohm/export/cdgc/inputs/reference/graph_readme.txt)
  set(BASEINPUT /net/ohm/export/cdgc/inputs/reference)
  MESSAGE(STATUS "Using CDGC shared graph folder for inputs")
=======
if(GRAPH_LOCATION AND EXISTS "${GRAPH_LOCATION}")
  MESSAGE(STATUS "USING graph location ${GRAPH_LOCATION}")
  set(BASEINPUT "${GRAPH_LOCATION}")
elseif(EXISTS /net/ohm/export/iss/inputs)
  set(BASEINPUT /net/ohm/export/iss/inputs)
  MESSAGE(STATUS "Using graph location /net/ohm/export/iss/inputs")
>>>>>>> af577d67
else()
  add_subdirectory(inputs)
  set(BASEINPUT ${CMAKE_BINARY_DIR}/inputs/reference )
  MESSAGE(STATUS "use make input to download inputs in the build directory")
endif()
<<<<<<< HEAD
set(GRAPH_INPUTS ${BASEINPUT}/graph_readme.txt)

###### Test Outputs ######
if(EXISTS /net/ohm/export/iss/dist-outputs)
  set(BASEOUTPUT /net/ohm/export/iss/dist-outputs)
elseif(EXISTS /net/ohm/export/cdgc/dist-outputs)
  set(BASEOUTPUT /net/ohm/export/cdgc/dist-outputs)
elseif(EXISTS /workspace/dist-outputs)
  set(BASEOUTPUT /workspace/dist-outputs)
endif()

=======
  
>>>>>>> af577d67
###### Global Functions ######

function(add_internal_library name)
  add_library(${name} OBJECT ${ARGN})
endfunction()

function(add_test_scale type app)
  if(NUM_TEST_THREADS)
    set(N ${NUM_TEST_THREADS})
  else()
    cmake_host_system_information(RESULT N QUERY NUMBER_OF_PHYSICAL_CORES)
  endif()
  if (N EQUAL 0)
    set(N 1)
  endif()
  if (N LESS 8)
    foreach(thr RANGE 1 ${N})
      add_test(test-${type}-${app}-${thr} ${app} ${ARGN} -t ${thr})
    endforeach(thr)
  else()
    foreach(part RANGE 1 8)
      math(EXPR thr "(${N} * ${part})/ 8")
      if ((part EQUAL 1) AND NOT (thr EQUAL 1))
        add_test(test-${type}-${app}-1 ${app} ${ARGN} -t 1)
      endif()
      add_test(test-${type}-${app}-${thr} ${app} ${ARGN} -t ${thr})
    endforeach(part)
  endif()
endfunction(add_test_scale)

function(compileApp name)
  if(ARGN)
    set(Sources ${ARGN})
  else()
    file(GLOB Sources *.cpp)
  endif()
  add_executable(${name} ${Sources})
endfunction(compileApp)

function(linkApp name extlibs)
  # if(${APP_EXP_OPT})
    # target_link_libraries(${name} galois_exp)
  # endif()
  if (NOT extlibs STREQUAL "")
    target_link_libraries(${name} ${extlibs})
  endif()
  target_link_libraries(${name} lonestar)
  target_link_libraries(${name} galois_shmem)
  target_link_libraries(${name} gllvm)
  target_link_libraries(${name} rt)
  target_link_libraries(${name} ${CMAKE_THREAD_LIBS_INIT})

  if(VTune_FOUND)
    target_link_libraries(${name} ${VTune_LIBRARIES})
  endif()

  if(PAPI_FOUND)
    target_link_libraries(${name} ${PAPI_LIBRARIES})
  endif()

endfunction(linkApp)

# TODO: sepearte out shared and dist libraries to link
# one way to go about it is to create two functions
function(app name)
  set(options DISTSAFE EXP_OPT)
  set(oneValueArgs)
  set(multiValueArgs REQUIRES EXTLIBS)
  cmake_parse_arguments(APP "${options}" "${oneValueArgs}" "${multiValueArgs}" ${ARGN})

  foreach(required ${APP_REQUIRES})
    if(${${required}} MATCHES "TRUE")
    else()
      message(STATUS "NOT compiling ${name} (missing: ${required})")
      return()
    endif()
  endforeach()

  compileApp(${name} ${APP_UNPARSED_ARGUMENTS})
  linkApp(${name} "${APP_EXTLIBS}")

  if(INSTALL_APPS)
    install(TARGETS ${name} DESTINATION bin)
  endif()
endfunction(app)

function(makeTest)
  set(options DISTSAFE ADD_TARGET TARGET EXP_OPT)
  set(oneValueArgs)
  set(multiValueArgs REQUIRES COMMAND_PREFIX)
  cmake_parse_arguments(APP "${options}" "${oneValueArgs}" "${multiValueArgs}" ${ARGN})

  list(GET APP_UNPARSED_ARGUMENTS 0 name)
  list(REMOVE_AT APP_UNPARSED_ARGUMENTS 0)

  foreach(required ${APP_REQUIRES})
    if(${${required}} MATCHES "TRUE")
    else()
      message(STATUS "NOT compiling ${name} (missing: ${required})")
      return()
    endif()
  endforeach()

  set(commandline)
  foreach(f ${APP_COMMAND_PREFIX})
    list(APPEND commandline ${f})
  endforeach()

  if(${APP_ADD_TARGET})
    add_executable(test-${name} ${name}.cpp)
    linkApp(test-${name} "")

    list(APPEND commandline "$<TARGET_FILE:test-${name}>")
  elseif(${APP_TARGET})
    get_filename_component(base ${name} NAME)
    if(TARGET ${base})
      list(APPEND commandline "$<TARGET_FILE:${base}>")
    else()
      message(STATUS "NOT adding test ${name} (missing target: ${base})")
      return()
    endif()
  else()
    list(APPEND commandline ${name})
  endif()

  foreach(f ${APP_UNPARSED_ARGUMENTS})
    list(APPEND commandline ${f})
  endforeach()

  add_test(NAME ${name} COMMAND ${commandline})

  # Allow parallel tests
  set_tests_properties(${name} PROPERTIES ENVIRONMENT
    GALOIS_DO_NOT_BIND_THREADS=1)
endfunction()

###### Source finding ######
#include_directories(include)

add_subdirectory(libllvm)
add_subdirectory(libgalois)
add_subdirectory(bliss)
if(ENABLE_DIST_GALOIS)
  add_subdirectory(libdist)
  add_subdirectory(libcusp)
  add_subdirectory(libgluon)
  if(ENABLE_HETERO_GALOIS)
    add_subdirectory(libgpu)
  endif(ENABLE_HETERO_GALOIS)
endif(ENABLE_DIST_GALOIS)
add_subdirectory(tools)
add_subdirectory(scripts)

if(NOT SKIP_COMPILE_APPS)
  add_subdirectory(lonestar)
  if(ENABLE_DIST_GALOIS)
    add_subdirectory(lonestardist)
  endif(ENABLE_DIST_GALOIS)
  add_subdirectory(test)
#  add_subdirectory(toolkit_ml)

  if(USE_DIST_EXP)
    if(ENABLE_DIST_GALOIS)
      add_subdirectory(lonestardist/experimental)
      add_subdirectory(lonestardist/experimental/resilience)
      add_subdirectory(lonestardist/experimental/on_demand)
    endif(ENABLE_DIST_GALOIS)
  endif(USE_DIST_EXP)
  if(USE_EXP)
    add_subdirectory(lonestar/experimental)
  endif(USE_EXP)
endif()

###### Documentation ######
find_package(Doxygen)
if(DOXYGEN_FOUND)
  #TODO: double check the list of directories here
  set(DOXYFILE_SOURCE_DIR "${CMAKE_CURRENT_SOURCE_DIR}/docs\" \"${CMAKE_CURRENT_SOURCE_DIR}/libgalois\" \"${CMAKE_CURRENT_SOURCE_DIR}/libgluon")
  configure_file(${CMAKE_CURRENT_SOURCE_DIR}/Doxyfile.in
     ${CMAKE_CURRENT_BINARY_DIR}/Doxyfile.in @ONLY)
  add_custom_target(doc ${DOXYGEN_EXECUTABLE}
     ${CMAKE_CURRENT_BINARY_DIR}/Doxyfile.in WORKING_DIRECTORY
     ${CMAKE_CURRENT_BINARY_DIR})
endif()

###### Distribution ######
include(InstallRequiredSystemLibraries)
set(CPACK_GENERATOR "TGZ")
set(CPACK_RESOURCE_FILE_LICENSE "${CMAKE_CURRENT_SOURCE_DIR}/COPYRIGHT")
set(CPACK_RESOURCE_FILE_README "${CMAKE_CURRENT_SOURCE_DIR}/README.md")
set(CPACK_PACKAGE_VERSION_MAJOR ${GALOIS_VERSION_MAJOR})
set(CPACK_PACKAGE_VERSION_MINOR ${GALOIS_VERSION_MINOR})
set(CPACK_PACKAGE_VERSION_PATCH ${GALOIS_VERSION_PATCH})
include(CPack)

###### Installation ######
#export(TARGETS galois APPEND FILE "${PROJECT_BINARY_DIR}/GaloisTargets.cmake")
#export(PACKAGE Galois)

# Galois compiler definitions
set(galois_defs)
get_directory_property(defs DIRECTORY "${PROJECT_SOURCE_DIR}" COMPILE_DEFINITIONS)
foreach(d ${defs})
  set(galois_defs "-D${d} ${galois_defs}")
endforeach()
get_directory_property(defs DIRECTORY "${PROJECT_SOURCE_DIR}" COMPILE_DEFINITIONS_${CMAKE_BUILD_TYPE})
foreach(d ${defs})
  set(galois_defs "-D${d} ${galois_defs}")
endforeach()
string(TOUPPER ${CMAKE_BUILD_TYPE} upper_build_type)
set(GALOIS_FLAGS "${galois_defs} ${CMAKE_CXX_FLAGS} ${CMAKE_CXX_FLAGS_${upper_build_type}}")
set(GALOIS_CXX_COMPILER "${CMAKE_CXX_COMPILER}")

file(RELATIVE_PATH PATH_FROM_INSTALLED_CMAKE_FILE_TO_PREFIX "${INSTALL_CMAKE_DIR}" "${CMAKE_INSTALL_PREFIX}")

# Generate appropriate CMake files for installation and build trees
configure_file("${PROJECT_SOURCE_DIR}/cmake/Modules/GaloisConfig.cmake.in"
  "${PROJECT_BINARY_DIR}/GaloisConfig.cmake" @ONLY)
configure_file("${PROJECT_SOURCE_DIR}/cmake/Modules/GaloisConfig.cmake.in"
  "${PROJECT_BINARY_DIR}${CMAKE_FILES_DIRECTORY}/GaloisConfig.cmake" @ONLY)
configure_file("${PROJECT_SOURCE_DIR}/cmake/Modules/GaloisConfigVersion.cmake.in"
  "${PROJECT_BINARY_DIR}/GaloisConfigVersion.cmake" @ONLY)
install(FILES
  "${PROJECT_BINARY_DIR}${CMAKE_FILES_DIRECTORY}/GaloisConfig.cmake"
  "${PROJECT_BINARY_DIR}/GaloisConfigVersion.cmake"
  DESTINATION "${INSTALL_CMAKE_DIR}" COMPONENT dev)
install(EXPORT GaloisTargets DESTINATION "${INSTALL_CMAKE_DIR}" COMPONENT dev)<|MERGE_RESOLUTION|>--- conflicted
+++ resolved
@@ -344,35 +344,17 @@
 add_definitions(-D__STDC_CONSTANT_MACROS)
 
 ###### Test Inputs ######
-<<<<<<< HEAD
-if (GRAPH_LOCATION)
-  if (EXISTS ${GRAPH_LOCATION}/graph_readme.txt)
-    set(BASEINPUT ${GRAPH_LOCATION})
-    MESSAGE(STATUS "Using specified graph location ${GRAPH_LOCATION}")
-  else()
-    MESSAGE(FATAL_ERROR "Specified graph location does not appear to have input: ${GRAPH_LOCATION}")
-  endif()
-elseif(EXISTS /net/ohm/export/iss/inputs/reference/graph_readme.txt)
-  set(BASEINPUT /net/ohm/export/iss/inputs/reference)
-  MESSAGE(STATUS "Using ISS shared graph folder for inputs")
-elseif(EXISTS /net/ohm/export/cdgc/inputs/reference/graph_readme.txt)
-  set(BASEINPUT /net/ohm/export/cdgc/inputs/reference)
-  MESSAGE(STATUS "Using CDGC shared graph folder for inputs")
-=======
 if(GRAPH_LOCATION AND EXISTS "${GRAPH_LOCATION}")
   MESSAGE(STATUS "USING graph location ${GRAPH_LOCATION}")
   set(BASEINPUT "${GRAPH_LOCATION}")
 elseif(EXISTS /net/ohm/export/iss/inputs)
   set(BASEINPUT /net/ohm/export/iss/inputs)
   MESSAGE(STATUS "Using graph location /net/ohm/export/iss/inputs")
->>>>>>> af577d67
 else()
   add_subdirectory(inputs)
   set(BASEINPUT ${CMAKE_BINARY_DIR}/inputs/reference )
   MESSAGE(STATUS "use make input to download inputs in the build directory")
 endif()
-<<<<<<< HEAD
-set(GRAPH_INPUTS ${BASEINPUT}/graph_readme.txt)
 
 ###### Test Outputs ######
 if(EXISTS /net/ohm/export/iss/dist-outputs)
@@ -383,9 +365,6 @@
   set(BASEOUTPUT /workspace/dist-outputs)
 endif()
 
-=======
-  
->>>>>>> af577d67
 ###### Global Functions ######
 
 function(add_internal_library name)
