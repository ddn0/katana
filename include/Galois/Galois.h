/** Galois user interface -*- C++ -*-
 * @file
 * This is the only file to include for basic Galois functionality.
 *
 * @section License
 *
 * Galois, a framework to exploit amorphous data-parallelism in irregular
 * programs.
 *
 * Copyright (C) 2012, The University of Texas at Austin. All rights reserved.
 * UNIVERSITY EXPRESSLY DISCLAIMS ANY AND ALL WARRANTIES CONCERNING THIS
 * SOFTWARE AND DOCUMENTATION, INCLUDING ANY WARRANTIES OF MERCHANTABILITY,
 * FITNESS FOR ANY PARTICULAR PURPOSE, NON-INFRINGEMENT AND WARRANTIES OF
 * PERFORMANCE, AND ANY WARRANTY THAT MIGHT OTHERWISE ARISE FROM COURSE OF
 * DEALING OR USAGE OF TRADE.  NO WARRANTY IS EITHER EXPRESS OR IMPLIED WITH
 * RESPECT TO THE USE OF THE SOFTWARE OR DOCUMENTATION. Under no circumstances
 * shall University be liable for incidental, special, indirect, direct or
 * consequential damages or loss of profits, interruption of business, or
 * related expenses which may arise from use of Software or Documentation,
 * including but not limited to those resulting from defects in Software and/or
 * Documentation, or loss or inaccuracy of data of any kind.
 */
#ifndef GALOIS_GALOIS_H
#define GALOIS_GALOIS_H

#include "Galois/config.h"
#include "Galois/WorkList/WorkList.h"
#include "Galois/UserContext.h"
#include "Galois/Threads.h"
#include "Galois/Runtime/ParallelWork.h"
#include "Galois/Runtime/DoAll.h"

#ifdef GALOIS_USE_EXP
#include "Galois/Runtime/ParallelWorkDistributed.h"
#include "Galois/Runtime/ParallelWorkInline.h"
#include "Galois/Runtime/ParaMeter.h"
#endif

#include GALOIS_CXX11_STD_HEADER(utility)
#include GALOIS_CXX11_STD_HEADER(type_traits)
#include GALOIS_CXX11_STD_HEADER(tuple)

/**
 * Main Galois namespace. All the core Galois functionality will be found in here.
 */
namespace Galois {

/**
 * Initialize Galois
 * Call before any other galois function
 * This may modify argc and argv inline
 **/
void init(int& argc, char**& argv);

/**
 * Specify name to appear in statistics. Optional argument to {@link do_all()}
 * and {@link for_each()} loops.
 */
struct loopname {
  const char* n;
  loopname(const char* n = "(NULL)") :n(n) {}
};

/**
 * Specify whether @{link do_all()} loops should perform work-stealing. Optional
 * argument to {@link do_all()} loops.
 */
struct do_all_steal {
  bool b;
  do_all_steal(bool b = false) :b(b) {}
};

struct wl_tag {};

/**
 * Specify worklist to use. Optional argument to {@link for_each()} loops.
 */
template<typename WLTy>
struct wl : public wl_tag {
  typedef WLTy WL;
};


namespace HIDDEN {

static constexpr unsigned GALOIS_DEFAULT_CHUNK_SIZE = 32;
typedef WorkList::dChunkedFIFO<GALOIS_DEFAULT_CHUNK_SIZE> defaultWL;

template <typename T, typename S, int i = std::tuple_size<T>::value - 1>
struct tuple_index {
  enum {
    value = std::is_base_of<S, typename std::tuple_element<i, T>::type>::value 
    || std::is_same<S, typename std::tuple_element<i, T>::type>::value
    ? i : tuple_index<T, S, i-1>::value
  };
};

template <typename T, typename S>
struct tuple_index<T, S, -1> {
  enum { value = -1 };
};

template<typename RangeTy, typename FunctionTy, typename Tuple>
void for_each_gen(const RangeTy& r, const FunctionTy& fn, Tuple tpl) {
  typedef Tuple tupleType;
  static_assert(-1 == tuple_index<tupleType, char*>::value, "old loopname");
  static_assert(-1 == tuple_index<tupleType, char const*>::value, "old loopname");
  static_assert(-1 == tuple_index<tupleType, bool>::value, "old steal");
  // std::cout << tuple_index<tupleType, char*>::value << " "
  //           << tuple_index<tupleType, char const*>::value << "\n";
  constexpr unsigned iloopname = tuple_index<tupleType, loopname>::value;
  constexpr unsigned iwl = tuple_index<tupleType, wl_tag>::value;
  const char* ln = std::get<iloopname>(tpl).n;
  typedef typename std::tuple_element<iwl,tupleType>::type::WL WLTy;
//  Runtime::for_each_impl<WLTy>(r, fn, ln);
  Runtime::for_each_dist<WLTy>(r, fn, ln);
}

template<typename RangeTy, typename FunctionTy, typename Tuple>
void do_all_gen(const RangeTy& r, const FunctionTy& fn, Tuple tpl) {
  typedef Tuple tupleType;
  static_assert(-1 == tuple_index<tupleType, char*>::value, "old loopname");
  static_assert(-1 == tuple_index<tupleType, char const*>::value, "old loopname");
  static_assert(-1 == tuple_index<tupleType, bool>::value, "old steal");
  // std::cout << tuple_index<tupleType, char*>::value << " "
  //           << tuple_index<tupleType, char const*>::value << "\n";
  constexpr unsigned iloopname = tuple_index<tupleType, loopname>::value;
  constexpr unsigned isteal = tuple_index<tupleType, do_all_steal>::value;
  const char* ln = std::get<iloopname>(tpl).n;
  bool steal = std::get<isteal>(tpl).b;
<<<<<<< HEAD
  return Runtime::do_all_dist(r, fn, ln, steal);
  //return Runtime::do_all_impl(r, fn, ln, steal);
=======
  Runtime::do_all_impl(r, fn, ln, steal);
}

template<typename FunctionTy, typename Tuple>
void on_each_gen(const FunctionTy& fn, Tuple tpl) {
  typedef Tuple tupleType;
  static_assert(-1 == tuple_index<tupleType, char*>::value, "old loopname");
  static_assert(-1 == tuple_index<tupleType, char const*>::value, "old loopname");
  constexpr unsigned iloopname = tuple_index<tupleType, loopname>::value;
  const char* ln = std::get<iloopname>(tpl).n;
  Runtime::on_each_impl(fn, ln);
>>>>>>> b08d4da9
}

} // namespace HIDDEN

////////////////////////////////////////////////////////////////////////////////
// Foreach
////////////////////////////////////////////////////////////////////////////////

/**
 * Galois unordered set iterator.
 * Operator should conform to <code>fn(item, UserContext<T>&)</code> where item is a value from the iteration
 * range and T is the type of item.
 *
 * @tparam WLTy Worklist policy {@see Galois::WorkList}
 * @param b begining of range of initial items
 * @param e end of range of initial items
 * @param fn operator
 * @param args optional arguments to loop, e.g., {@see loopname}, {@see wl}
 */
template<typename IterTy, typename FunctionTy, typename... Args>
void for_each(IterTy b, IterTy e, const FunctionTy& fn, Args... args) {
  HIDDEN::for_each_gen(Runtime::makeStandardRange(b,e), fn, std::make_tuple(loopname(), wl<HIDDEN::defaultWL>(), args...));
}

/**
 * Galois unordered set iterator.
 * Operator should conform to <code>fn(item, UserContext<T>&)</code> where item is i and T 
 * is the type of item.
 *
 * @tparam WLTy Worklist policy {@link Galois::WorkList}
 * @param i initial item
 * @param fn operator
 * @param args optional arguments to loop
 */
template<typename ItemTy, typename FunctionTy, typename... Args>
void for_each(ItemTy i, const FunctionTy& fn, Args... args) {
  ItemTy iwl[1] = {i};
  HIDDEN::for_each_gen(Runtime::makeStandardRange(&iwl[0], &iwl[1]), fn, std::make_tuple(loopname(), wl<HIDDEN::defaultWL>(), args...));
}

/**
 * Galois unordered set iterator with locality-aware container.
 * Operator should conform to <code>fn(item, UserContext<T>&)</code> where item is an element of c and T 
 * is the type of item.
 *
 * @tparam WLTy Worklist policy {@link Galois::WorkList}
 * @param c locality-aware container
 * @param fn operator
 * @param args optional arguments to loop
 */
template<typename ConTy, typename FunctionTy, typename... Args>
void for_each_local(ConTy& c, const FunctionTy& fn, Args... args) {
  HIDDEN::for_each_gen(Runtime::makeLocalRange(c), fn, std::make_tuple(loopname(), wl<HIDDEN::defaultWL>(), args...));
}

/**
 * Standard do-all loop. All iterations should be independent.
 * Operator should conform to <code>fn(item)</code> where item is a value from the iteration range.
 *
 * @param b beginning of range of items
 * @param e end of range of items
 * @param fn operator
 * @param args optional arguments to loop
 * @returns fn
 */
template<typename IterTy,typename FunctionTy, typename... Args>
void do_all(const IterTy& b, const IterTy& e, const FunctionTy& fn, Args... args) {
  HIDDEN::do_all_gen(Runtime::makeStandardRange(b, e), fn, std::make_tuple(loopname(), do_all_steal(), args...));
}

/**
 * Standard do-all loop with locality-aware container. All iterations should
 * be independent.  Operator should conform to <code>fn(item)</code> where
 * item is an element of c.
 *
 * @param c locality-aware container
 * @param fn operator
 * @param args optional arguments to loop
 * @returns fn
 */
template<typename ConTy,typename FunctionTy, typename... Args>
void do_all_local(ConTy& c, const FunctionTy& fn, Args... args) {
  HIDDEN::do_all_gen(Runtime::makeLocalRange(c), fn, std::make_tuple(loopname(), do_all_steal(), args...));
}

/**
 * Low-level parallel loop. Operator is applied for each running thread.
 * Operator should confirm to <code>fn(tid, numThreads)</code> where tid is
 * the id of the current thread and numThreads is the total number of running
 * threads.
 *
 * @param fn operator
 * @param args optional arguments to loop (only loopname supported)
 */
<<<<<<< HEAD
template<typename FunctionTy>
static inline void on_each(FunctionTy fn, const char* loopname = 0) {
  Runtime::on_each_impl_dist(fn, loopname);
=======
template<typename FunctionTy, typename... Args>
void on_each(const FunctionTy& fn, Args... args) {
  HIDDEN::on_each_gen(fn, std::make_tuple(loopname(), args...));
>>>>>>> b08d4da9
}

/**
 * Preallocates hugepages on each thread.
 *
 * @param num number of pages to allocate of size {@link Galois::Runtime::MM::hugePageSize}
 */
static inline void preAlloc(int num) {
  Runtime::preAlloc_impl_dist(num);
}

/**
 * Reports number of hugepages allocated by the Galois system so far. The value is printing using
 * the statistics infrastructure. 
 *
 * @param label Label to associated with report at this program point
 */
static inline void reportPageAlloc(const char* label) {
  Runtime::reportPageAlloc(label);
}

} //namespace Galois
#endif<|MERGE_RESOLUTION|>--- conflicted
+++ resolved
@@ -128,22 +128,8 @@
   constexpr unsigned isteal = tuple_index<tupleType, do_all_steal>::value;
   const char* ln = std::get<iloopname>(tpl).n;
   bool steal = std::get<isteal>(tpl).b;
-<<<<<<< HEAD
   return Runtime::do_all_dist(r, fn, ln, steal);
   //return Runtime::do_all_impl(r, fn, ln, steal);
-=======
-  Runtime::do_all_impl(r, fn, ln, steal);
-}
-
-template<typename FunctionTy, typename Tuple>
-void on_each_gen(const FunctionTy& fn, Tuple tpl) {
-  typedef Tuple tupleType;
-  static_assert(-1 == tuple_index<tupleType, char*>::value, "old loopname");
-  static_assert(-1 == tuple_index<tupleType, char const*>::value, "old loopname");
-  constexpr unsigned iloopname = tuple_index<tupleType, loopname>::value;
-  const char* ln = std::get<iloopname>(tpl).n;
-  Runtime::on_each_impl(fn, ln);
->>>>>>> b08d4da9
 }
 
 } // namespace HIDDEN
@@ -238,15 +224,9 @@
  * @param fn operator
  * @param args optional arguments to loop (only loopname supported)
  */
-<<<<<<< HEAD
 template<typename FunctionTy>
 static inline void on_each(FunctionTy fn, const char* loopname = 0) {
   Runtime::on_each_impl_dist(fn, loopname);
-=======
-template<typename FunctionTy, typename... Args>
-void on_each(const FunctionTy& fn, Args... args) {
-  HIDDEN::on_each_gen(fn, std::make_tuple(loopname(), args...));
->>>>>>> b08d4da9
 }
 
 /**
