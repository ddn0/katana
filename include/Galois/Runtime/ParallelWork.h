--- conflicted
+++ resolved
@@ -30,21 +30,15 @@
 
 #include "Galois/Mem.h"
 #include "Galois/Runtime/Context.h"
-<<<<<<< HEAD
 #include "Galois/Runtime/DistTermination.h"
-=======
->>>>>>> 5c21ff6a
 #include "Galois/Runtime/ForEachTraits.h"
 #include "Galois/Runtime/Support.h"
 #include "Galois/Runtime/Range.h"
 #include "Galois/Runtime/Termination.h"
 #include "Galois/Runtime/ThreadPool.h"
 #include "Galois/Runtime/UserContextAccess.h"
-<<<<<<< HEAD
 #include "Galois/Runtime/ActiveThreads.h"
 #include "Galois/Runtime/Network.h"
-=======
->>>>>>> 5c21ff6a
 #include "Galois/Runtime/Barrier.h"
 #include "Galois/WorkList/GFifo.h"
 
@@ -54,21 +48,6 @@
 namespace Galois {
 namespace Runtime {
 namespace {
-<<<<<<< HEAD
-=======
-
-template<typename RangeTy, typename WorkTy>
-struct Initializer {
-  RangeTy range;
-  WorkTy& work;
-  
-  Initializer(const RangeTy& r, WorkTy& w): range(r), work(w) { }
-
-  void operator()() {
-    work.AddInitialWork(range);
-  }
-};
->>>>>>> 5c21ff6a
 
 template <bool Enabled> 
 class LoopStatistics {
@@ -118,11 +97,7 @@
   FunctionTy& function;
   const char* loopname;
 
-<<<<<<< HEAD
-  vTerminationDetection& term;
-=======
   TerminationDetection& term;
->>>>>>> 5c21ff6a
   PerPackageStorage<AbortedList> aborted;
   LL::CacheLineStorage<bool> broke;
 
@@ -206,27 +181,9 @@
 	}
 	p = lwl.pop();
       }
-<<<<<<< HEAD
     } catch (const conflict_ex& ex) {
       abortIteration(*p, tld, recursiveAbort);
     } catch (const break_ex&) {
-=======
-#if GALOIS_USE_EXCEPTION_HANDLER
-    } catch (ConflictFlag const& flag) {
-      clearConflictLock();
-      result = flag;
-    }
-#else
-    }
-#endif
-    switch (result) {
-    case 0:
-      break;
-    case Galois::Runtime::CONFLICT:
-      abortIteration(*p, tld, recursiveAbort);
-      break;
-    case Galois::Runtime::BREAK:
->>>>>>> 5c21ff6a
       handleBreak(tld);
       return false;
     }
@@ -250,7 +207,6 @@
       didAnyWork = false;
       bool didWork;
       do {
-<<<<<<< HEAD
         didWork = false;
         //Run some iterations
         if (ForEachTraits<FunctionTy>::NeedsBreak || ForEachTraits<FunctionTy>::NeedsAborts)
@@ -273,24 +229,6 @@
 	net.handleReceives();
       }
 
-=======
-	didWork = false;
-	//Run some iterations
-	if (ForEachTraits<FunctionTy>::NeedsBreak || ForEachTraits<FunctionTy>::NeedsAborts)
-	  didWork = runQueue<checkAbort || ForEachTraits<FunctionTy>::NeedsBreak>(tld, wl, false);
-	else //No try/catch
-	  didWork = runQueueSimple(tld);
-	//Check for break
-	if (ForEachTraits<FunctionTy>::NeedsBreak && broke.data)
-	  break;
-	//Check for abort
-	if (checkAbort)
-	  didWork |= handleAborts(tld);
-	didAnyWork |= didWork;
-      } while (didWork);
-      if (ForEachTraits<FunctionTy>::NeedsBreak && broke.data)
-	break;
->>>>>>> 5c21ff6a
       //update node color and prop token
       term.localTermination(didAnyWork);
     } while ((ForEachTraits<FunctionTy>::NeedsPush 
@@ -309,25 +247,16 @@
   ForEachWork(W& w, FunctionTy& f, const char* l): wl(w), function(f), loopname(l), term(getSystemTermination()), broke(false) { }
 
   template<typename RangeTy>
-<<<<<<< HEAD
   void AddInitialWork(const RangeTy& range) {
+    term.initializeThread();
     wl.push_initial(range);
     term.initializeThread();
-=======
-  void AddInitialWork(RangeTy range) {
-    term.initializeThread();
-    wl.push_initial(range);
->>>>>>> 5c21ff6a
   }
 
   // in the distributed case even with 1 thread there can be aborts
   void operator()() {
     if (LL::isPackageLeaderForSelf(LL::getTID()) &&
-<<<<<<< HEAD
 	(activeThreads > 1 || Distributed::networkHostNum > 1) && 
-=======
-	activeThreads > 1 && 
->>>>>>> 5c21ff6a
 	ForEachTraits<FunctionTy>::NeedsAborts)
       go<true>();
     else
@@ -346,21 +275,12 @@
   typedef ForEachWork<WLTy, T, FunctionTy> WorkTy;
 
   WorkTy W(f, loopname);
-<<<<<<< HEAD
   RunCommand init(std::bind(&WorkTy::template AddInitialWork<RangeTy>, std::ref(W), range));
   RunCommand w[4] = {init, 
 		     std::ref(getSystemBarrier()),
 		     std::ref(W),
 		     std::ref(getSystemBarrier())};
   getSystemThreadPool().run(&w[0], &w[4], activeThreads);
-=======
-  Initializer<RangeTy, WorkTy> init(range, W);
-  RunCommand w[4] = {std::ref(init), 
-		     std::ref(getSystemBarrier()),
-		     std::ref(W),
-		     std::ref(getSystemBarrier())};
-  getSystemThreadPool().run(&w[0], &w[4]);
->>>>>>> 5c21ff6a
   inGaloisForEach = false;
 }
 
@@ -369,25 +289,15 @@
   FunctionTy fn;
   WOnEach(FunctionTy f) :fn(f) {}
   void operator()(void) {
-<<<<<<< HEAD
     fn(LL::getTID(), activeThreads);   
-=======
-    fn(Galois::Runtime::LL::getTID(), activeThreads);   
->>>>>>> 5c21ff6a
   }
 };
 
 template<typename FunctionTy>
 void on_each_impl(FunctionTy fn, const char* loopname = 0) {
-<<<<<<< HEAD
   RunCommand w[2] = {WOnEach<FunctionTy>(fn),
 		     std::ref(getSystemBarrier())};
   getSystemThreadPool().run(&w[0], &w[2], activeThreads);
-=======
-  Galois::Runtime::RunCommand w[2] = {WOnEach<FunctionTy>(fn),
-				    std::ref(getSystemBarrier())};
-  Galois::Runtime::getSystemThreadPool().run(&w[0], &w[2]);
->>>>>>> 5c21ff6a
 }
 
 } // end namespace anonymous
