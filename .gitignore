*.orig
*.patch
.*.swo
*.pyc
*.backup

# no temp files
*~
*.swp

# no cscope/ctags files
cscope.out
tags
.vscode
.settings
compile_commands.json
.clangd/

/GPATH
/GRTAGS
/GTAGS
/build*
/results
/.project
/.dir-locals.el
.tags*

.clang-complete
<<<<<<< HEAD
=======
.clangd
>>>>>>> c5d16827
.ycm_extra_conf.py<|MERGE_RESOLUTION|>--- conflicted
+++ resolved
@@ -26,8 +26,5 @@
 .tags*
 
 .clang-complete
-<<<<<<< HEAD
-=======
 .clangd
->>>>>>> c5d16827
 .ycm_extra_conf.py