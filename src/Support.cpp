/** Support functions -*- C++ -*-
 * @file
 * @section License
 *
 * Galois, a framework to exploit amorphous data-parallelism in irregular
 * programs.
 *
 * Copyright (C) 2011, The University of Texas at Austin. All rights reserved.
 * UNIVERSITY EXPRESSLY DISCLAIMS ANY AND ALL WARRANTIES CONCERNING THIS
 * SOFTWARE AND DOCUMENTATION, INCLUDING ANY WARRANTIES OF MERCHANTABILITY,
 * FITNESS FOR ANY PARTICULAR PURPOSE, NON-INFRINGEMENT AND WARRANTIES OF
 * PERFORMANCE, AND ANY WARRANTY THAT MIGHT OTHERWISE ARISE FROM COURSE OF
 * DEALING OR USAGE OF TRADE.  NO WARRANTY IS EITHER EXPRESS OR IMPLIED WITH
 * RESPECT TO THE USE OF THE SOFTWARE OR DOCUMENTATION. Under no circumstances
 * shall University be liable for incidental, special, indirect, direct or
 * consequential damages or loss of profits, interruption of business, or
 * related expenses which may arise from use of Software or Documentation,
 * including but not limited to those resulting from defects in Software and/or
 * Documentation, or loss or inaccuracy of data of any kind.
 *
 * @author Andrew Lenharth <andrewl@lenharth.org>
 */
#include "Galois/Runtime/Support.h"
#include "Galois/Runtime/mm/Mem.h"
#include "Galois/Runtime/ll/StaticInstance.h"
#include "Galois/Runtime/ll/PaddedLock.h"
#include "Galois/Runtime/ll/gio.h"
#include "Galois/Runtime/Network.h"
#include "Galois/Runtime/mm/Mem.h"
#include "Galois/gdeque.h"
#include "Galois/Statistic.h"

#include <set>
#include <map>
#include <vector>
#include <string>
#include <cmath>
#include <mutex>
#include <numeric>

using namespace Galois;
using namespace Galois::Runtime;

namespace {

class StatManager {
  // loop, category, hostid, thread id, value
  typedef std::tuple<std::string, std::string, uint32_t, uint32_t, size_t> RecordTy;

  Galois::Runtime::PerThreadStorage<std::pair<LL::SimpleLock, gdeque<RecordTy> > > Stats;

public:
  StatManager() {}

  void addToStat(const std::string& loop, const std::string& category, uint32_t host, uint32_t tid, size_t value) {
    auto lStat = Stats.getLocal();
    std::lock_guard<LL::SimpleLock> lg(lStat->first);
    lStat->second.emplace_back(loop, category, host, tid, value);
  }

  //Assume called serially
  void printStats() {
    // (loop, category) -> host -> tid -> value
    std::vector<uint32_t> maxTids;
    std::map<std::pair<std::string, std::string>, std::vector<std::vector<size_t>>> LKs;
    
    //Find all loops and keys
    for (unsigned x = 0; x < Stats.size(); ++x) {
      auto rStat = Stats.getRemote(x);
      std::lock_guard<LL::SimpleLock> lg(rStat->first);
      for (auto& record : rStat->second) {
        uint32_t host = std::get<2>(record);
        uint32_t tid = std::get<3>(record);
        size_t value = std::get<4>(record);

        if (maxTids.size() <= host)
          maxTids.resize(host + 1);
        auto& maxTid = maxTids[host];
        maxTid = std::max(maxTid, tid);

	auto& v = LKs[std::make_pair(std::get<0>(record), std::get<1>(record))];
        if (v.size() <= host)
          v.resize(host + 1);
        auto& vv = v[host];
        if (vv.size() <= tid)
          vv.resize(tid + 1);
        vv[tid] += value;
      }
    }
    //print header
    LL::gPrint("STATTYPE,LOOP,CATEGORY,n,sum");
    size_t total = 0;
    for (uint32_t host = 0; host < maxTids.size(); ++host) {
      for (uint32_t tid = 0; tid < maxTids[host]; ++tid) {
        LL::gPrint(",H", host, "T", tid);
        total += 1;
      }
    }
    LL::gPrint("\n");
    //print all values
    for (auto ii = LKs.begin(), ee = LKs.end(); ii != ee; ++ii) {
      auto& v = ii->second;

      auto& values = ii->second;
      size_t accum = 0;
      for (auto& x : values)
        accum += std::accumulate(x.begin(), x.end(), 0);

      LL::gPrint("STAT,",
<<<<<<< HEAD
                 ii->first.first, ",",
                 ii->first.second, ",",
                 total, ",",
                 accum
=======
                 ii->first.first.c_str(), ",",
                 ii->first.second.c_str(), ",",
                 maxThreadID + 1, ",",
                 std::accumulate(Values.begin(), Values.end(), static_cast<unsigned long>(0))
>>>>>>> e2892523
                 );
      for (uint32_t host = 0; host < maxTids.size(); ++host) {
        for (uint32_t tid = 0; tid < maxTids[host]; ++tid) {
          size_t value = 0;
          if (host < v.size() && tid < v[host].size())
            value = v[host][tid];
          LL::gPrint(",", value);
        }
      }
      LL::gPrint("\n");
    }
  }
};

static LL::StaticInstance<StatManager> SM;

static void reportStatInternal(std::string loop, std::string category, uint32_t host, uint32_t tid, size_t value) {
  if (Galois::Runtime::NetworkInterface::ID == 0)
    SM.get()->addToStat(loop, category, host, tid, value);
  else
    Galois::Runtime::getSystemNetworkInterface().sendAlt(0, reportStatInternal, loop, category, host, tid, value);
}

}

bool Galois::Runtime::inGaloisForEach = false;

void Galois::Runtime::reportPageAlloc(const char* category) {
  // TODO ask other hosts too
  for (unsigned x = 0; x < Galois::Runtime::activeThreads; ++x)
      Galois::Runtime::reportStat(nullptr, category, Galois::Runtime::MM::numPageAllocForThread(x));
}

void Galois::Runtime::reportNumaAlloc(const char* category) {
  // TODO ask other hosts too
  int nodes = Galois::Runtime::MM::numNumaNodes();
   for (int x = 0; x < nodes; ++x)
     Galois::Runtime::reportStat(nullptr, category, Galois::Runtime::MM::numNumaAllocForNode(x));
}

void Galois::Runtime::reportStat(const char* loopname, const char* category, unsigned long value) {
  reportStatInternal(std::string(loopname ? loopname : "(NULL)"), 
		     std::string(category ? category : "(NULL)"),
		     NetworkInterface::ID, LL::getTID(), value);
}

void Galois::Runtime::reportStat(const std::string& loopname, const std::string& category, unsigned long value) {
  reportStatInternal(loopname, category, NetworkInterface::ID, LL::getTID(), value);
}

void Galois::Runtime::reportStat(Galois::Statistic* value) {
  for (unsigned x = 0; x < activeThreads; ++x)
    reportStatInternal(value->getLoopname(), value->getStatname(), NetworkInterface::ID, x, value->getValue(x));
}

void Galois::Runtime::printStats() {
  SM.get()->printStats();
}<|MERGE_RESOLUTION|>--- conflicted
+++ resolved
@@ -104,20 +104,13 @@
       auto& values = ii->second;
       size_t accum = 0;
       for (auto& x : values)
-        accum += std::accumulate(x.begin(), x.end(), 0);
+        accum += std::accumulate(x.begin(), x.end(), static_cast<unsigned long>(0));
 
       LL::gPrint("STAT,",
-<<<<<<< HEAD
                  ii->first.first, ",",
                  ii->first.second, ",",
                  total, ",",
                  accum
-=======
-                 ii->first.first.c_str(), ",",
-                 ii->first.second.c_str(), ",",
-                 maxThreadID + 1, ",",
-                 std::accumulate(Values.begin(), Values.end(), static_cast<unsigned long>(0))
->>>>>>> e2892523
                  );
       for (uint32_t host = 0; host < maxTids.size(); ++host) {
         for (uint32_t tid = 0; tid < maxTids[host]; ++tid) {
