#include "DynamicLib.h"
#include "ExternalMesh/Analysis.hpp"
#include "ExternalMesh/Node.hpp"
#include "ExternalMesh/Element.hpp"
#include "ExternalMesh/Mesh.hpp"

#include "EquationSystem.h"

#include "Galois/Galois.h"
#include "Galois/Accumulator.h"
#include "Galois/Bag.h"
#include "Galois/CilkInit.h"
#include "Galois/GaloisUnsafe.h"
#include "Galois/Statistic.h"
#include "Galois/Runtime/TreeExec.h"

#include "Lonestar/BoilerPlate.h"

#include "llvm/Support/CommandLine.h"

#include <sys/time.h>

#ifdef WITH_PAPI
#include "papi.h"
#endif

enum Schedulers
{
    OLD,
    CILK,
    GALOIS_DAG,
    SEQ
};

enum Rotator
{
    TRUE,
    FALSE
};

const char* const name = "DAGSolver";
const char* const desc = "Solver for FEM with singularities on meshes";
const char* const url = NULL;

namespace cll = llvm::cl;

static cll::opt<std::string> prodlib("prodlib", cll::desc("Shared library with productions code"),
                                     cll::init("./pointproductions.so"));

static cll::opt<std::string> treefile("treefile", cll::desc("File with tree definition"),
                                     cll::init("./tree.txt"));

static cll::opt<bool> debug("debug", cll::desc("Debug mode"), cll::init(false));

static cll::opt<Schedulers> scheduler("scheduler", cll::desc("Scheduler"),
<<<<<<< HEAD
                                      cll::values(clEnumVal(CILK, "Cilk-based"),
                                                  clEnumVal(GALOIS_DAG, "Galois-DAG"),
                                                  clEnumValEnd), cll::init(CILK));

static cll::opt<Rotator> rotation("rotation", cll::desc("Rotation"),
                                      cll::values(clEnumVal(TRUE, "true"),
                                                  clEnumVal(FALSE, "false"),
                                                  clEnumValEnd), cll::init(FALSE));
=======

                                      cll::values(
#ifdef HAVE_CILK
                                          clEnumVal(CILK, "Cilk-based"),
#endif
                                          clEnumVal(GALOIS_DAG, "Galois-DAG"),
                                          clEnumVal(SEQ, "Sequential"),
                                          clEnumValEnd), cll::init(CILK));

#ifdef WITH_PAPI
static cll::opt<bool> perfcounters("perfcounters", cll::desc("Enable performance counters"),
                                   cll::init(false));
#endif
>>>>>>> 1c9df7d0

using namespace std;

#ifdef HAVE_CILK
void cilk_alloc_tree(Node *n)
{
    n->allocateSystem();
    if (n->getRight() != NULL && n->getLeft() != NULL) {
        cilk_spawn cilk_alloc_tree(n->getLeft());
        cilk_spawn cilk_alloc_tree(n->getRight());
        cilk_sync;
        //n->mergeProduction = (void(*)(double**, double*, double**, double*, double**, double*))
        //        lib->resolvSymbol(n->getProduction());
    } else {
        //n->preprocessProduction = (void(*)(double**, double*, double**, double*))lib->resolvSymbol(n->getProduction());
    }
}

void cilk_do_elimination(Node *n)
{
    if (n->getRight() != NULL && n->getLeft() != NULL) {
        cilk_spawn cilk_do_elimination(n->getLeft());
        cilk_spawn cilk_do_elimination(n->getRight());
        cilk_sync;
    }
    n->eliminate();
}

void cilk_do_backward_substitution(Node *n)
{
    n->bs();
    if (n->getRight() != NULL && n->getLeft() != NULL) {
        cilk_spawn cilk_do_backward_substitution(n->getLeft());
        cilk_spawn cilk_do_backward_substitution(n->getRight());
        cilk_sync;
    }
}

#endif // HAVE_CILK


struct GaloisElimination: public Galois::Runtime::TreeTaskBase
{
    Node *node;

    GaloisElimination (Node *_node):
        Galois::Runtime::TreeTaskBase (),
        node (_node)
    {}

    virtual void operator () (Galois::Runtime::TreeTaskContext& ctx)
    {
        if (node->getLeft() != NULL && node->getRight() != NULL) {
            GaloisElimination left {node->getLeft()};

            GaloisElimination right {node->getRight()};
            ctx.spawn (left);
            ctx.spawn (right);

            ctx.sync ();
        }
        node->eliminate();

    }
};

struct GaloisBackwardSubstitution: public Galois::Runtime::TreeTaskBase
{
    Node *node;

    GaloisBackwardSubstitution (Node *_node):
        Galois::Runtime::TreeTaskBase(),
        node(_node)
    {}

    virtual void operator () (Galois::Runtime::TreeTaskContext &ctx)
    {
        node->bs();
        if (node->getLeft() != NULL && node->getRight() != NULL) {
            // change to Galois::for_each (scales better)
            GaloisBackwardSubstitution left { node->getLeft() };
            GaloisBackwardSubstitution right { node->getRight() };

            ctx.spawn(left);

            ctx.spawn(right);
            ctx.sync();
        }
    }
};

struct GaloisAllocation: public Galois::Runtime::TreeTaskBase
{
    Node *node;

    GaloisAllocation (Node *_node):
        Galois::Runtime::TreeTaskBase(),
        node(_node)
    {}

    virtual void operator () (Galois::Runtime::TreeTaskContext &ctx)
    {
        //Analysis::debugNode(node);
        node->allocateSystem();
        if (node->getLeft() != NULL && node->getRight() != NULL) {
            GaloisAllocation left { node->getLeft() };

            GaloisAllocation right { node->getRight() };
            ctx.spawn(left);

            ctx.spawn(right);

            ctx.sync();

            //n->mergeProduction = (void(*)(double**, double*, double**, double*, double**, double*))
            //        lib->resolvSymbol(n->getProduction());
        //} else {
            //n->preprocessProduction = (void(*)(double**, double*, double**, double*))lib->resolvSymbol(n->getProduction());
        }
    }
};

void galoisAllocation(Node *node)
{
    GaloisAllocation root {node};
    Galois::Runtime::for_each_ordered_tree_generic(root, "alloc-gen");
}

void galoisElimination (Node *node)
{
    GaloisElimination root {node};
    Galois::Runtime::for_each_ordered_tree_generic (root, "elim-gen");
}

void galoisBackwardSubstitution(Node *node)
{
    GaloisBackwardSubstitution root {node};
    Galois::Runtime::for_each_ordered_tree_generic(root, "bs-gen");
}

void seqAllocation(Node *node)
{
    node->allocateSystem();
    if (node->getLeft() != NULL && node->getRight() != NULL) {
        seqAllocation(node->getLeft());
        seqAllocation(node->getRight());
    }
}

void seqElimination(Node *node)
{
    if (node->getLeft() != NULL && node->getRight() != NULL) {
        seqElimination(node->getLeft());
        seqElimination(node->getRight());
    }
    node->eliminate();
}

void seqBackwardSubstitution(Node *node)
{
    node->bs();
    if (node->getLeft() != NULL && node->getRight() != NULL) {
        seqBackwardSubstitution(node->getLeft());
        seqBackwardSubstitution(node->getRight());
    }
}

void print_time(char *msg, timeval *t1, timeval *t2)
{
    printf("%s: %f\n", msg, ((t2->tv_sec-t1->tv_sec)*1000000 + (t2->tv_usec-t1->tv_usec))/1000000.0);
}

int main(int argc, char ** argv)
{
    LonestarStart(argc, argv, name, desc, url);
    struct timeval t1, t2;
<<<<<<< HEAD
    
=======

#ifdef WITH_PAPI
    long long fpops = 0;
    bool papi_supported = true;
    int events[1] = {PAPI_FP_OPS};
    int papi_err;
    if (PAPI_library_init(PAPI_VER_CURRENT) != PAPI_VER_CURRENT) {
        fprintf(stderr, "PAPI is unsupported.\n");
        papi_supported = false;
        }

    if (PAPI_num_counters() < 2) {
        fprintf(stderr, "PAPI is unsupported.\n");
        papi_supported = false;
    }
#endif

>>>>>>> 1c9df7d0
    //DynamicLib *lib = new DynamicLib(prodlib);
    //lib->load();

    printf("Singularity solver - run info:\n");
    printf("\tmesh file: %s\n", treefile.c_str());

    Mesh *m  = Mesh::loadFromFile(treefile.c_str());
    if (m == NULL) {
        printf("Could not load the mesh. Exiting.\n");
        exit(1);
    }

    printf("Analysis part.\n");
    gettimeofday(&t1, NULL);
    Analysis::enumerateDOF(m);
    gettimeofday(&t2, NULL);
    print_time("\tDOF enumeration", &t1, &t2);

    //tree rotation
    if (rotation == TRUE){
        printf("Tree size %d\n", m->getRootNode()->treeSize());   // DEBUG
        gettimeofday(&t1, NULL);
        Analysis::rotate(m->getRootNode(), NULL, m);
        gettimeofday(&t2, NULL);
        printf("Tree size %d\n", m->getRootNode()->treeSize());   // DEBUG
        print_time("\tTree rotation", &t1, &t2);
    }
    
    gettimeofday(&t1, NULL);
    Analysis::doAnalise(m);
    gettimeofday(&t2, NULL);
    print_time("\tanalysis", &t1, &t2);

    printf("\tnumber of elements: %lu\n", m->getElements().size());
    printf("\tproblem size (dofs): %lu\n", m->getDofs());
    if (debug) {
        Analysis::printTree(m->getRootNode());

        for (Element *e : m->getElements()) {
            Analysis::printElement(e);
        }
    }

    printf("Solving part.\n");

    printf("Root size: %d\n", m->getRootNode()->getDofs().size());

    if (scheduler == GALOIS_DAG) {
        gettimeofday(&t1, NULL);
        galoisAllocation(m->getRootNode());
        gettimeofday(&t2, NULL);
        print_time("\tallocation", &t1, &t2);

#ifdef WITH_PAPI
        if (papi_supported) {
            if ((papi_err = PAPI_start_counters(events, 1)) != PAPI_OK) {
                fprintf(stderr, "Could not start counters: %s\n", PAPI_strerror(papi_err));
            }
        }
#endif
        gettimeofday(&t1, NULL);
        galoisElimination(m->getRootNode());
        gettimeofday(&t2, NULL);
        print_time("\tfactorization", &t1, &t2);

        gettimeofday(&t1, NULL);
        galoisBackwardSubstitution(m->getRootNode());
        gettimeofday(&t2, NULL);
        print_time("\tsolution", &t1, &t2);
#ifdef WITH_PAPI
        if (papi_supported) {
            if ((papi_err = PAPI_read_counters(&fpops, 1)) != PAPI_OK) {
                fprintf(stderr, "Could not get values: %s\n", PAPI_strerror(papi_err));
            }
            printf("FLOPS: %ld\n", fpops);
        }
#endif
    } else if (scheduler == CILK) {
#ifdef HAVE_CILK
        Galois::CilkInit();
        gettimeofday(&t1, NULL);
        cilk_alloc_tree(m->getRootNode());
        gettimeofday(&t2, NULL);
        print_time("\tallocation", &t1, &t2);

        gettimeofday(&t1, NULL);
        cilk_do_elimination(m->getRootNode());
        gettimeofday(&t2, NULL);
        print_time("\tfactorization", &t1, &t2);

        gettimeofday(&t1, NULL);
        cilk_do_backward_substitution(m->getRootNode());
        gettimeofday(&t2, NULL);
        print_time("\tsolution", &t1, &t2);
#else
        printf("CILK is not supported.\n");
#endif
    } else if (scheduler == SEQ) {
        gettimeofday(&t1, NULL);
        seqAllocation(m->getRootNode());
        gettimeofday(&t2, NULL);
        print_time("\tallocation", &t1, &t2);

#ifdef WITH_PAPI
        if (papi_supported) {
            if ((papi_err = PAPI_start_counters(events, 1)) != PAPI_OK) {
                fprintf(stderr, "Could not start counters: %s\n", PAPI_strerror(papi_err));
            }
        }
#endif
        gettimeofday(&t1, NULL);
        seqElimination(m->getRootNode());
        gettimeofday(&t2, NULL);
        print_time("\tfactorization", &t1, &t2);

        gettimeofday(&t1, NULL);
        seqBackwardSubstitution(m->getRootNode());
        gettimeofday(&t2, NULL);
        print_time("\tsolution", &t1, &t2);
#ifdef WITH_PAPI
        if (papi_supported) {
            if ((papi_err = PAPI_read_counters(&fpops, 1)) != PAPI_OK) {
                fprintf(stderr, "Could not get values: %s\n", PAPI_strerror(papi_err));
            }
            printf("FLOPS: %ld\n", fpops);
        }
#endif
    }

    delete m;
    //delete lib;

    return 0;
}<|MERGE_RESOLUTION|>--- conflicted
+++ resolved
@@ -53,30 +53,23 @@
 static cll::opt<bool> debug("debug", cll::desc("Debug mode"), cll::init(false));
 
 static cll::opt<Schedulers> scheduler("scheduler", cll::desc("Scheduler"),
-<<<<<<< HEAD
-                                      cll::values(clEnumVal(CILK, "Cilk-based"),
-                                                  clEnumVal(GALOIS_DAG, "Galois-DAG"),
-                                                  clEnumValEnd), cll::init(CILK));
+                                      cll::values(
+#ifdef HAVE_CILK
+                                          clEnumVal(CILK, "Cilk-based"),
+#endif
+                                          clEnumVal(GALOIS_DAG, "Galois-DAG"),
+                                          clEnumVal(SEQ, "Sequential"),
+                                          clEnumValEnd), cll::init(CILK));
 
 static cll::opt<Rotator> rotation("rotation", cll::desc("Rotation"),
                                       cll::values(clEnumVal(TRUE, "true"),
                                                   clEnumVal(FALSE, "false"),
                                                   clEnumValEnd), cll::init(FALSE));
-=======
-
-                                      cll::values(
-#ifdef HAVE_CILK
-                                          clEnumVal(CILK, "Cilk-based"),
-#endif
-                                          clEnumVal(GALOIS_DAG, "Galois-DAG"),
-                                          clEnumVal(SEQ, "Sequential"),
-                                          clEnumValEnd), cll::init(CILK));
 
 #ifdef WITH_PAPI
 static cll::opt<bool> perfcounters("perfcounters", cll::desc("Enable performance counters"),
                                    cll::init(false));
 #endif
->>>>>>> 1c9df7d0
 
 using namespace std;
 
@@ -253,9 +246,6 @@
 {
     LonestarStart(argc, argv, name, desc, url);
     struct timeval t1, t2;
-<<<<<<< HEAD
-    
-=======
 
 #ifdef WITH_PAPI
     long long fpops = 0;
@@ -272,8 +262,6 @@
         papi_supported = false;
     }
 #endif
-
->>>>>>> 1c9df7d0
     //DynamicLib *lib = new DynamicLib(prodlib);
     //lib->load();
 
