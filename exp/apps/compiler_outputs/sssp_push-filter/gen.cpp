--- conflicted
+++ resolved
@@ -197,9 +197,9 @@
     if(_graph.is_vertex_cut()) {
     	_graph.sync_push<Syncer_vertexCut_0>("InitializeGraph");
     }
-
+    
     _graph.sync_pull<SyncerPull_0>("InitializeGraph");
-
+    
   }
 
   void operator()(GNode src) const {
@@ -327,7 +327,7 @@
       auto& dnode = graph->getData(dst);
       unsigned int new_dist = graph->getEdgeData(jj) + snode.dist_current;
       Galois::atomicMin(dnode.dist_current, new_dist);
-
+      
     }
   }
 
@@ -339,18 +339,12 @@
   void static go(Graph& _graph){
     using namespace Galois::WorkList;
     typedef dChunkedFIFO<64> dChunk;
-
+    
     FirstItr_SSSP::go(_graph);
-
+    
     unsigned _num_iterations = 1;
-<<<<<<< HEAD
     
     do { 
-=======
-
-    unsigned long _num_work_items = 1;
-    do {
->>>>>>> efa7d6ad
      _graph.set_num_iter(_num_iterations);
     DGAccumulator_accum.reset();
     	struct Syncer_0 {
@@ -444,7 +438,7 @@
     #endif
     Galois::do_all(_graph.begin(), _graph.end(), SSSP (&_graph), Galois::loopname("SSSP"), Galois::write_set("sync_push", "this->graph", "struct NodeData &", "struct NodeData &" , "dist_current", "unsigned int" , "min",  ""), Galois::numrun(_graph.get_run_identifier()));
     _graph.sync_push<Syncer_0>("SSSP");
-
+    
     if(_graph.is_vertex_cut()) {
     	_graph.sync_pull<SyncerPull_vertexCut_0>("SSSP");
     }
@@ -452,12 +446,7 @@
     ++_num_iterations;
     }while((_num_iterations < maxIterations) && DGAccumulator_accum.reduce());
     Galois::Runtime::reportStat("(NULL)", "NUM_ITERATIONS_" + std::to_string(_graph.get_run_num()), (unsigned long)_num_iterations, 0);
-<<<<<<< HEAD
     
-=======
-    Galois::Runtime::reportStat("(NULL)", "NUM_WORK_ITEMS_" + std::to_string(_graph.get_run_num()), (unsigned long)_num_work_items, 0);
-
->>>>>>> efa7d6ad
   }
 
   static Galois::DGAccumulator<int> DGAccumulator_accum;
@@ -472,7 +461,7 @@
       auto& dnode = graph->getData(dst);
       unsigned int new_dist = graph->getEdgeData(jj) + snode.dist_current;
       Galois::atomicMin(dnode.dist_current, new_dist);
-
+      
     }
 
 DGAccumulator_accum+= 1;
@@ -517,7 +506,7 @@
         gpu_device = get_gpu_device_id(personality_set, num_nodes);
       }
       for (unsigned i=0; i<personality_set.length(); ++i) {
-        if (personality_set.c_str()[i] == 'c')
+        if (personality_set.c_str()[i] == 'c') 
           scalefactor.push_back(scalecpu);
         else
           scalefactor.push_back(scalegpu);
@@ -548,7 +537,6 @@
     }
 #endif
     StatTimer_hg_init.stop();
-    Galois::Runtime::getHostBarrier().wait();
 
     std::cout << "[" << net.ID << "] InitializeGraph::go called\n";
     StatTimer_init.start();
@@ -576,7 +564,7 @@
     // Verify
     if(verify){
 #ifdef __GALOIS_HET_CUDA__
-      if (personality == CPU) {
+      if (personality == CPU) { 
 #endif
         for(auto ii = (*hg).begin(); ii != (*hg).end(); ++ii) {
           if ((*hg).isOwned((*hg).getGID(*ii))) Galois::Runtime::printOutput("% %\n", (*hg).getGID(*ii), (*hg).getData(*ii).dist_current);
@@ -611,11 +599,7 @@
       Galois::Runtime::reportStat("(NULL)", "MAX DISTANCE ", (unsigned long)max_distance, 0);
     }
 
-<<<<<<< HEAD
-
-=======
     statManager.reportStat(); Galois::Runtime::getHostBarrier().wait();
->>>>>>> efa7d6ad
 
     return 0;
   } catch(const char* c) {
