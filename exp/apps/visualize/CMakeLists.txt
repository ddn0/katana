--- conflicted
+++ resolved
@@ -1,8 +1,2 @@
 find_package(SDL)
-<<<<<<< HEAD
-if(SDL_FOUND)
-  app(drawgraph drawgraph.cpp EXTLIBS SDL)
-endif()
-=======
-app(drawgraph drawgraph.cpp REQUIRES SDL_FOUND EXTLIBS SDL)
->>>>>>> 6392637a
+app(drawgraph drawgraph.cpp REQUIRES SDL_FOUND EXTLIBS SDL)