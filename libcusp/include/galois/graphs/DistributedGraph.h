/*
 * This file belongs to the Galois project, a C++ library for exploiting
 * parallelism. The code is being released under the terms of the 3-Clause BSD
 * License (a copy is located in LICENSE.txt at the top-level directory).
 *
 * Copyright (C) 2018, The University of Texas at Austin. All rights reserved.
 * UNIVERSITY EXPRESSLY DISCLAIMS ANY AND ALL WARRANTIES CONCERNING THIS
 * SOFTWARE AND DOCUMENTATION, INCLUDING ANY WARRANTIES OF MERCHANTABILITY,
 * FITNESS FOR ANY PARTICULAR PURPOSE, NON-INFRINGEMENT AND WARRANTIES OF
 * PERFORMANCE, AND ANY WARRANTY THAT MIGHT OTHERWISE ARISE FROM COURSE OF
 * DEALING OR USAGE OF TRADE.  NO WARRANTY IS EITHER EXPRESS OR IMPLIED WITH
 * RESPECT TO THE USE OF THE SOFTWARE OR DOCUMENTATION. Under no circumstances
 * shall University be liable for incidental, special, indirect, direct or
 * consequential damages or loss of profits, interruption of business, or
 * related expenses which may arise from use of Software or Documentation,
 * including but not limited to those resulting from defects in Software and/or
 * Documentation, or loss or inaccuracy of data of any kind.
 */

/**
 * @file DistributedGraph.h
 *
 * Contains the implementation for DistGraph. Command line argument definitions
 * are found in DistributedGraph.cpp.
 */

#ifndef _GALOIS_DIST_HGRAPH_H_
#define _GALOIS_DIST_HGRAPH_H_

#include <unordered_map>
#include <fstream>

#include "galois/graphs/LC_CSR_Graph.h"
#include "galois/graphs/BufferedGraph.h"
#include "galois/OutIndexView.h"
#include "galois/runtime/DistStats.h"
#include "galois/DynamicBitset.h"
#include "galois/OutIndexView.h"

/*
 * Headers for boost serialization
 */

namespace galois {
namespace graphs {
/**
 * Enums specifying how masters are to be distributed among hosts.
 */
enum MASTERS_DISTRIBUTION {
  //! balance nodes
  BALANCED_MASTERS,
  //! balance edges
  BALANCED_EDGES_OF_MASTERS,
  //! balance nodes and edges
  BALANCED_MASTERS_AND_EDGES
};

/**
 * Base DistGraph class that all distributed graphs extend from.
 *
 * @tparam NodeTy type of node data for the graph
 * @tparam EdgeTy type of edge data for the graph
 */
template <typename NodeTy, typename EdgeTy>
class DistGraph {
private:
  //! Graph name used for printing things
  constexpr static const char* const GRNAME = "dGraph";

  using GraphTy = galois::graphs::LC_CSR_Graph<NodeTy, EdgeTy, true>;

protected:
  //! The internal graph used by DistGraph to represent the graph
  GraphTy graph;

  //! Marks if the graph is transposed or not.
  bool transposed;

  // global graph variables
  uint64_t numGlobalNodes; //!< Total nodes in the global unpartitioned graph.
  uint64_t numGlobalEdges; //!< Total edges in the global unpartitioned graph.
  uint32_t numNodes;       //!< Num nodes in this graph in total
  uint64_t numEdges;       //!< Num edges in this graph in total

  const unsigned id;       //!< ID of the machine.
  const uint32_t numHosts; //!< Total number of machines

  // local graph
  // size() = Number of nodes created on this host (masters + mirrors)
  uint32_t numOwned;    //!< Number of nodes owned (masters) by this host.
                        //!< size() - numOwned = mirrors on this host
  uint32_t beginMaster; //!< Local id of the beginning of master nodes.
                        //!< beginMaster + numOwned = local id of the end of
                        //!< master nodes
  uint32_t numNodesWithEdges; //!< Number of nodes (masters + mirrors) that have
                              //!< outgoing edges

  //! Information that converts host to range of nodes that host reads
  std::vector<std::pair<uint64_t, uint64_t>> gid2host;
  //! Mirror nodes from different hosts. For reduce
  std::vector<std::vector<size_t>> mirrorNodes;

  //! GID = localToGlobalVector[LID]
  std::vector<uint64_t> localToGlobalVector;
  //! LID = globalToLocalMap[GID]
  std::unordered_map<uint64_t, uint32_t> globalToLocalMap;

private:
  // vector for determining range objects for master nodes + nodes
  // with edges (which includes masters)
  //! represents split of all nodes among threads to balance edges
  std::vector<uint32_t> allNodesRanges;
  //! represents split of master nodes among threads to balance edges
  std::vector<uint32_t> masterRanges;
  //! represents split of nodes with edges (includes masters) among threads to
  //! balance edges
  std::vector<uint32_t> withEdgeRanges;
  //! represents split of all nodes among threads to balance in-edges
  std::vector<uint32_t> allNodesRangesIn;
  //! represents split of master nodes among threads to balance in-edges
  std::vector<uint32_t> masterRangesIn;

  using NodeRangeType =
      galois::runtime::SpecificRange<boost::counting_iterator<size_t>>;

  //! Vector of ranges that stores the 3 different range objects that a user is
  //! able to access
  std::vector<NodeRangeType> specificRanges;
  //! Like specificRanges, but for in edges
  std::vector<NodeRangeType> specificRangesIn;

protected:
  //! Increments evilPhase, a phase counter used by communication.
  void inline increment_evilPhase() {
    ++galois::runtime::evilPhase;
    if (galois::runtime::evilPhase >=
        static_cast<uint32_t>(
            std::numeric_limits<int16_t>::max())) { // limit defined by MPI or
                                                    // LCI
      galois::runtime::evilPhase = 1;
    }
  }

  //! Returns evilPhase + 1, handling loop around as necessary
  unsigned inline evilPhasePlus1() {
    unsigned result = galois::runtime::evilPhase + 1;

    // limit defined by MPI or LCI
    if (result >= uint32_t{std::numeric_limits<int16_t>::max()}) {
      return 1;
    }
    return result;
  }

  //! used to sort edges in the sort edges function
  template <typename GraphNode, typename ET>
  struct IdLess {
    bool
    operator()(const galois::graphs::EdgeSortValue<GraphNode, ET>& e1,
               const galois::graphs::EdgeSortValue<GraphNode, ET>& e2) const {
      return e1.dst < e2.dst;
    }
  };

private:
  /**
   * Given an OutIndexView, compute the masters for each node by
   * evenly (or unevenly as specified by scale factor)
   * blocking the nodes off to assign to each host. Considers
   * ONLY nodes and not edges.
   *
   * @param g The offline graph which has loaded the graph you want
   * to get the masters for
   * @param scalefactor A vector that specifies if a particular host
   * should have more or less than other hosts
   * @param DecomposeFactor Specifies how decomposed the blocking
   * of nodes should be. For example, a factor of 2 will make 2 blocks
   * out of 1 block had the decompose factor been set to 1.
   */
  void computeMastersBlockedNodes(const galois::OutIndexView& g,
                                  const std::vector<unsigned>& scalefactor,
                                  unsigned DecomposeFactor = 1) {
    uint64_t numNodes_to_divide = g.num_nodes();
    if (scalefactor.empty() || (numHosts * DecomposeFactor == 1)) {
      for (unsigned i = 0; i < numHosts * DecomposeFactor; ++i)
        gid2host.push_back(galois::block_range(uint64_t{0}, numNodes_to_divide,
                                               i, numHosts * DecomposeFactor));
      return;
    }

    // TODO: not compatible with DecomposeFactor.
    assert(scalefactor.size() == numHosts);

    unsigned numBlocks = 0;

    for (unsigned i = 0; i < numHosts; ++i) {
      numBlocks += scalefactor[i];
    }

    std::vector<std::pair<uint64_t, uint64_t>> blocks;
    for (unsigned i = 0; i < numBlocks; ++i) {
      blocks.push_back(
          galois::block_range(uint64_t{0}, numNodes_to_divide, i, numBlocks));
    }

    std::vector<unsigned> prefixSums;
    prefixSums.push_back(0);

    for (unsigned i = 1; i < numHosts; ++i) {
      prefixSums.push_back(prefixSums[i - 1] + scalefactor[i - 1]);
    }

    for (unsigned i = 0; i < numHosts; ++i) {
      unsigned firstBlock = prefixSums[i];
      unsigned lastBlock  = prefixSums[i] + scalefactor[i] - 1;
      gid2host.push_back(
          std::make_pair(blocks[firstBlock].first, blocks[lastBlock].second));
    }
  }

  /**
   * Given an OutIndexView, compute the masters for each node by
   * evenly (or unevenly as specified by scale factor)
   * blocking the nodes off to assign to each host while taking
   * into consideration the only edges of the node to get
   * even blocks.
   *
   * @param g The offline graph which has loaded the graph you want
   * to get the masters for
   * @param scalefactor A vector that specifies if a particular host
   * should have more or less than other hosts
   * @param DecomposeFactor Specifies how decomposed the blocking
   * of nodes should be. For example, a factor of 2 will make 2 blocks
   * out of 1 block had the decompose factor been set to 1.
   */
  void computeMastersBalancedEdges(const galois::OutIndexView& g,
                                   const std::vector<unsigned>& scalefactor,
                                   uint32_t edgeWeight,
                                   unsigned DecomposeFactor = 1) {
    if (edgeWeight == 0) {
      edgeWeight = 1;
    }

    auto& net = galois::runtime::getSystemNetworkInterface();

    gid2host.resize(numHosts * DecomposeFactor);
    for (unsigned d = 0; d < DecomposeFactor; ++d) {
      auto r = g.DivideByNode(0, edgeWeight, (id + d * numHosts),
                              numHosts * DecomposeFactor, scalefactor);
      gid2host[id + d * numHosts].first  = *(r.first.first);
      gid2host[id + d * numHosts].second = *(r.first.second);
    }

    for (unsigned h = 0; h < numHosts; ++h) {
      if (h == id) {
        continue;
      }
      galois::runtime::SendBuffer b;
      for (unsigned d = 0; d < DecomposeFactor; ++d) {
        galois::runtime::gSerialize(b, gid2host[id + d * numHosts]);
      }
      net.sendTagged(h, galois::runtime::evilPhase, b);
    }
    net.flush();
    unsigned received = 1;
    while (received < numHosts) {
      decltype(net.recieveTagged(galois::runtime::evilPhase, nullptr)) p;
      do {
        p = net.recieveTagged(galois::runtime::evilPhase, nullptr);
      } while (!p);
      assert(p->first != id);
      auto& b = p->second;
      for (unsigned d = 0; d < DecomposeFactor; ++d) {
        galois::runtime::gDeserialize(b, gid2host[p->first + d * numHosts]);
      }
      ++received;
    }
    increment_evilPhase();

#ifndef NDEBUG
    for (unsigned h = 0; h < numHosts; h++) {
      if (h == 0) {
        assert(gid2host[h].first == 0);
      } else if (h == numHosts - 1) {
        assert(gid2host[h].first == gid2host[h - 1].second);
        assert(gid2host[h].second == g.num_nodes());
      } else {
        assert(gid2host[h].first == gid2host[h - 1].second);
        assert(gid2host[h].second == gid2host[h + 1].first);
      }
    }
#endif
  }

  /**
   * Given an OutIndexView, compute the masters for each node by
   * evenly (or unevenly as specified by scale factor)
   * blocking the nodes off to assign to each host while taking
   * into consideration the edges of the node AND the node itself.
   *
   * @param g The offline graph which has loaded the graph you want
   * to get the masters for
   * @param scalefactor A vector that specifies if a particular host
   * should have more or less than other hosts
   * @param DecomposeFactor Specifies how decomposed the blocking
   * of nodes should be. For example, a factor of 2 will make 2 blocks
   * out of 1 block had the decompose factor been set to 1. Ignored
   * in this function currently.
   *
   * @todo make this function work with decompose factor
   */
  void computeMastersBalancedNodesAndEdges(
<<<<<<< HEAD
      const galois::OutIndexView& g, const std::vector<unsigned>& scalefactor,
      uint32_t nodeWeight, uint32_t edgeWeight,
      unsigned GALOIS_UNUSED(DecomposeFactor) = 1) {
=======
      galois::graphs::OfflineGraph& g, const std::vector<unsigned>& scalefactor,
      uint32_t nodeWeight, uint32_t edgeWeight, unsigned) {
>>>>>>> afecf2cf
    if (nodeWeight == 0) {
      nodeWeight = g.num_edges() / g.num_nodes(); // average degree
    }
    if (edgeWeight == 0) {
      edgeWeight = 1;
    }

    auto& net = galois::runtime::getSystemNetworkInterface();
    gid2host.resize(numHosts);
    auto r = g.DivideByNode(nodeWeight, edgeWeight, id, numHosts, scalefactor);
    gid2host[id].first  = *r.first.first;
    gid2host[id].second = *r.first.second;
    for (unsigned h = 0; h < numHosts; ++h) {
      if (h == id) {
        continue;
      }
      galois::runtime::SendBuffer b;
      galois::runtime::gSerialize(b, gid2host[id]);
      net.sendTagged(h, galois::runtime::evilPhase, b);
    }
    net.flush();
    unsigned received = 1;
    while (received < numHosts) {
      decltype(net.recieveTagged(galois::runtime::evilPhase, nullptr)) p;
      do {
        p = net.recieveTagged(galois::runtime::evilPhase, nullptr);
      } while (!p);
      assert(p->first != id);
      auto& b = p->second;
      galois::runtime::gDeserialize(b, gid2host[p->first]);
      ++received;
    }
    increment_evilPhase();
  }

protected:
  /**
   * Wrapper call that will call into more specific compute masters
   * functions that compute masters based on nodes, edges, or both.
   *
   * @param masters_distribution method of masters distribution to use
   * @param g The offline graph which has loaded the graph you want
   * to get the masters for
   * @param scalefactor A vector that specifies if a particular host
   * should have more or less than other hosts
   * @param nodeWeight weight to give nodes when computing balance
   * @param edgeWeight weight to give edges when computing balance
   * @param DecomposeFactor Specifies how decomposed the blocking
   * of nodes should be. For example, a factor of 2 will make 2 blocks
   * out of 1 block had the decompose factor been set to 1.
   */
  uint64_t computeMasters(MASTERS_DISTRIBUTION masters_distribution,
                          const galois::OutIndexView& g,
                          const std::vector<unsigned>& scalefactor,
                          uint32_t nodeWeight = 0, uint32_t edgeWeight = 0,
                          unsigned DecomposeFactor = 1) {
    galois::Timer timer;
    timer.start();

    uint64_t numNodes_to_divide = g.num_nodes();

    // compute masters for all nodes
    switch (masters_distribution) {
    case BALANCED_MASTERS:
      computeMastersBlockedNodes(g, scalefactor, DecomposeFactor);
      break;
    case BALANCED_MASTERS_AND_EDGES:
      computeMastersBalancedNodesAndEdges(g, scalefactor, nodeWeight,
                                          edgeWeight, DecomposeFactor);
      break;
    case BALANCED_EDGES_OF_MASTERS:
    default:
      computeMastersBalancedEdges(g, scalefactor, edgeWeight, DecomposeFactor);
      break;
    }

    return numNodes_to_divide;
  }

  //! reader assignment from a file
  //! corresponds to master assignment if using an edge cut
  void readersFromFile(galois::OutIndexView& g, std::string filename) {
    // read file lines
    std::ifstream mappings(filename);
    std::string curLine;

    unsigned timesToRead = id + 1;

    for (unsigned i = 0; i < timesToRead; i++) {
      std::getline(mappings, curLine);
    }

    std::vector<char> modifyLine(curLine.begin(), curLine.end());
    char* tokenizedString = modifyLine.data();
    char* token;
    token = strtok(tokenizedString, " ");

    // loop 6 more times
    for (unsigned i = 0; i < 6; i++) {
      token = strtok(NULL, " ");
    }
    std::string left(token);

    // 3 more times for right
    for (unsigned i = 0; i < 3; i++) {
      token = strtok(NULL, " ");
    }
    std::string right(token);

    gid2host.resize(numHosts);
    gid2host[id].first  = std::stoul(left);
    gid2host[id].second = std::stoul(right) + 1;
    galois::gPrint("[", id, "] Left: ", gid2host[id].first,
                   ", Right: ", gid2host[id].second, "\n");

    /////////////////////////
    // send/recv from other hosts
    /////////////////////////
    auto& net = galois::runtime::getSystemNetworkInterface();

    for (unsigned h = 0; h < numHosts; ++h) {
      if (h == id)
        continue;
      galois::runtime::SendBuffer b;
      galois::runtime::gSerialize(b, gid2host[id]);
      net.sendTagged(h, galois::runtime::evilPhase, b);
    }
    net.flush();
    unsigned received = 1;
    while (received < numHosts) {
      decltype(net.recieveTagged(galois::runtime::evilPhase, nullptr)) p;
      do {
        p = net.recieveTagged(galois::runtime::evilPhase, nullptr);
      } while (!p);
      assert(p->first != id);
      auto& b = p->second;
      galois::runtime::gDeserialize(b, gid2host[p->first]);
      ++received;
    }
    increment_evilPhase();

    // sanity checking assignment
    for (unsigned h = 0; h < numHosts; h++) {
      if (h == 0) {
        GALOIS_ASSERT(gid2host[h].first == 0);
      } else if (h == numHosts - 1) {
        GALOIS_ASSERT(gid2host[h].first == gid2host[h - 1].second,
                      gid2host[h].first, " ", gid2host[h - 1].second);
        GALOIS_ASSERT(gid2host[h].second == g.num_nodes(), gid2host[h].second,
                      " ", g.num_nodes());
      } else {
        GALOIS_ASSERT(gid2host[h].first == gid2host[h - 1].second,
                      gid2host[h].first, " ", gid2host[h - 1].second);
        GALOIS_ASSERT(gid2host[h].second == gid2host[h + 1].first,
                      gid2host[h].second, " ", gid2host[h + 1].first);
      }
    }
  }

  uint32_t G2L(uint64_t gid) const {
    assert(isLocal(gid));
    return globalToLocalMap.at(gid);
  }

  uint64_t L2G(uint32_t lid) const { return localToGlobalVector[lid]; }

public:
  //! Type representing a node in this graph
  using GraphNode = typename GraphTy::GraphNode;
  //! Expose EdgeTy to other classes
  using EdgeType = EdgeTy;
  //! iterator type over nodes
  using iterator = typename GraphTy::iterator;
  //! constant iterator type over nodes
  using const_iterator = typename GraphTy::const_iterator;
  //! iterator type over edges
  using edge_iterator = typename GraphTy::edge_iterator;

  /**
   * Constructor for DistGraph. Initializes metadata fields.
   *
   * @param host host number that this graph resides on
   * @param numHosts total number of hosts in the currently executing program
   */
  DistGraph(unsigned host, unsigned numHosts)
      : transposed(false), id(host), numHosts(numHosts) {
    mirrorNodes.resize(numHosts);
    numGlobalNodes = 0;
    numGlobalEdges = 0;
  }

  /**
   * Return a vector of pairs denoting mirror node ranges.
   *
   * Assumes all mirror nodes occur after the masters: this invariant should be
   * held by CuSP.
   */
  std::vector<std::pair<uint32_t, uint32_t>> getMirrorRanges() const {
    std::vector<std::pair<uint32_t, uint32_t>> mirrorRangesVector;
    // order of nodes locally is masters, outgoing mirrors, incoming mirrors,
    // so just get from numOwned to end
    if (numOwned != numNodes) {
      assert(numOwned < numNodes);
      mirrorRangesVector.push_back(std::make_pair(numOwned, numNodes));
    }
    return mirrorRangesVector;
  }

  std::vector<std::vector<size_t>>& getMirrorNodes() { return mirrorNodes; }

  //! Determines which host has the master for a particular node
  //! @returns Host id of node in question
  virtual unsigned getHostID(uint64_t) const = 0;
  //! Determine if a node has a master on this host.
  //! @returns True if passed in global id has a master on this host
  virtual bool isOwned(uint64_t) const = 0;
  //! Determine if a node has a proxy on this host
  //! @returns True if passed in global id has a proxy on this host
  virtual bool isLocal(uint64_t) const = 0;
  /**
   * Returns true if current partition is a vertex cut
   * @returns true if partition being stored in this graph is a vertex cut
   */
  virtual bool is_vertex_cut() const = 0;
  /**
   * Returns Cartesian split (if it exists, else returns pair of 0s
   */
  virtual std::pair<unsigned, unsigned> cartesianGrid() const {
    return std::make_pair(0u, 0u);
  }

  bool isTransposed() { return transposed; }

  /**
   * Converts a local node id into a global node id
   *
   * @param nodeID local node id
   * @returns global node id corresponding to the local one
   */
  inline uint64_t getGID(const uint32_t nodeID) const { return L2G(nodeID); }

  /**
   * Converts a global node id into a local node id
   *
   * @param nodeID global node id
   * @returns local node id corresponding to the global one
   */
  inline uint32_t getLID(const uint64_t nodeID) const { return G2L(nodeID); }

  /**
   * Get data of a node.
   *
   * @param N node to get the data of
   * @param mflag access flag for node data
   * @returns A node data object
   */
  inline NodeTy&
  getData(GraphNode N,
          galois::MethodFlag mflag = galois::MethodFlag::UNPROTECTED) {
    auto& r = graph.getData(N, mflag);
    return r;
  }

  /**
   * Get the edge data for a particular edge in the graph.
   *
   * @param ni edge to get the data of
   * @param mflag access flag for edge data
   * @returns The edge data for the requested edge
   */
  inline typename GraphTy::edge_data_reference
  getEdgeData(edge_iterator ni,
              galois::MethodFlag mflag = galois::MethodFlag::UNPROTECTED) {
    auto& r = graph.getEdgeData(ni, mflag);
    return r;
  }

  /**
   * Gets edge destination of edge ni.
   *
   * @param ni edge id to get destination of
   * @returns Local ID of destination of edge ni
   */
  GraphNode getEdgeDst(edge_iterator ni) { return graph.getEdgeDst(ni); }

  /**
   * Gets the first edge of some node.
   *
   * @param N node to get the edge of
   * @returns iterator to first edge of N
   */
  inline edge_iterator edge_begin(GraphNode N) {
    return graph.edge_begin(N, galois::MethodFlag::UNPROTECTED);
  }

  /**
   * Gets the end edge boundary of some node.
   *
   * @param N node to get the edge of
   * @returns iterator to the end of the edges of node N, i.e. the first edge
   * of the next node (or an "end" iterator if there is no next node)
   */
  inline edge_iterator edge_end(GraphNode N) {
    return graph.edge_end(N, galois::MethodFlag::UNPROTECTED);
  }

  /**
   * Returns an iterable object over the edges of a particular node in the
   * graph.
   *
   * @param N node to get edges iterator over
   */
  inline galois::runtime::iterable<galois::NoDerefIterator<edge_iterator>>
  edges(GraphNode N) {
    return galois::graphs::internal::make_no_deref_range(edge_begin(N),
                                                         edge_end(N));
  }

  /**
   * Gets number of nodes on this (local) graph.
   *
   * @returns number of nodes present in this (local) graph
   */
  inline size_t size() const { return graph.size(); }

  /**
   * Gets number of edges on this (local) graph.
   *
   * @returns number of edges present in this (local) graph
   */
  inline size_t sizeEdges() const { return graph.sizeEdges(); }

  /**
   * Gets number of nodes on this (local) graph.
   *
   * @returns number of nodes present in this (local) graph
   */
  inline size_t numMasters() const { return numOwned; }

  /**
   * Gets number of nodes with edges (may include nodes without edges)
   * on this (local) graph.
   *
   * @returns number of nodes with edges (may include nodes without edges
   * as it measures a contiguous range)
   */
  inline size_t getNumNodesWithEdges() const { return numNodesWithEdges; }

  /**
   * Gets number of nodes on the global unpartitioned graph.
   *
   * @returns number of nodes present in the global unpartitioned graph
   */
  inline size_t globalSize() const { return numGlobalNodes; }

  /**
   * Gets number of edges on the global unpartitioned graph.
   *
   * @returns number of edges present in the global unpartitioned graph
   */
  inline size_t globalSizeEdges() const { return numGlobalEdges; }

  /**
   * Returns a range object that encapsulates all nodes of the graph.
   *
   * @returns A range object that contains all the nodes in this graph
   */
  inline const NodeRangeType& allNodesRange() const {
    assert(specificRanges.size() == 3);
    return specificRanges[0];
  }

  /**
   * Returns a range object that encapsulates only master nodes in this
   * graph.
   *
   * @returns A range object that contains the master nodes in this graph
   */
  inline const NodeRangeType& masterNodesRange() const {
    assert(specificRanges.size() == 3);
    return specificRanges[1];
  }

  /**
   * Returns a range object that encapsulates master nodes and nodes
   * with edges in this graph.
   *
   * @returns A range object that contains the master nodes and the nodes
   * with outgoing edges in this graph
   */
  inline const NodeRangeType& allNodesWithEdgesRange() const {
    assert(specificRanges.size() == 3);
    return specificRanges[2];
  }

  /**
   * Returns a vector object that contains the global IDs (in order) of
   * the master nodes in this graph.
   *
   * @returns A vector object that contains the global IDs (in order) of
   * the master nodes in this graph
   */
  std::vector<uint64_t> getMasterGlobalIDs() {
    std::vector<uint64_t> IDs;

    IDs.reserve(numMasters());
    for (auto node : masterNodesRange()) {
      IDs.push_back(getGID(node));
    }

    return IDs;
  }

protected:
  /**
   * Uses a pre-computed prefix sum to determine division of nodes among
   * threads.
   *
   * The call uses binary search to determine the ranges.
   */
  inline void determineThreadRanges() {
    allNodesRanges = galois::graphs::determineUnitRangesFromPrefixSum(
        galois::runtime::activeThreads, graph.getEdgePrefixSum());
  }

  /**
   * Determines the thread ranges for master nodes only and saves them to
   * the object.
   *
   * Only call after graph is constructed + only call once
   */
  inline void determineThreadRangesMaster() {
    // make sure this hasn't been called before
    assert(masterRanges.size() == 0);

    // first check if we even need to do any work; if already calculated,
    // use already calculated vector
    if (beginMaster == 0 && (beginMaster + numOwned) == size()) {
      masterRanges = allNodesRanges;
    } else if (beginMaster == 0 &&
               (beginMaster + numOwned) == numNodesWithEdges &&
               withEdgeRanges.size() != 0) {
      masterRanges = withEdgeRanges;
    } else {
      galois::gDebug("Manually det. master thread ranges");
      masterRanges = galois::graphs::determineUnitRangesFromGraph(
          graph, galois::runtime::activeThreads, beginMaster,
          beginMaster + numOwned, 0);
    }
  }

  /**
   * Determines the thread ranges for nodes with edges only and saves them to
   * the object.
   *
   * Only call after graph is constructed + only call once
   */
  inline void determineThreadRangesWithEdges() {
    // make sure not called before
    assert(withEdgeRanges.size() == 0);

    // first check if we even need to do any work; if already calculated,
    // use already calculated vector
    if (numNodesWithEdges == size()) {
      withEdgeRanges = allNodesRanges;
    } else if (beginMaster == 0 &&
               (beginMaster + numOwned) == numNodesWithEdges &&
               masterRanges.size() != 0) {
      withEdgeRanges = masterRanges;
    } else {
      galois::gDebug("Manually det. with edges thread ranges");
      withEdgeRanges = galois::graphs::determineUnitRangesFromGraph(
          graph, galois::runtime::activeThreads, 0, numNodesWithEdges, 0);
    }
  }

  /**
   * Initializes the 3 range objects that a user can access to iterate
   * over the graph in different ways.
   */
  void initializeSpecificRanges() {
    assert(specificRanges.size() == 0);

    // TODO/FIXME assertion likely not safe if a host gets no nodes
    // make sure the thread ranges have already been calculated
    // for the 3 ranges
    assert(allNodesRanges.size() != 0);
    assert(masterRanges.size() != 0);
    assert(withEdgeRanges.size() != 0);

    // 0 is all nodes
    specificRanges.push_back(galois::runtime::makeSpecificRange(
        boost::counting_iterator<size_t>(0),
        boost::counting_iterator<size_t>(size()), allNodesRanges.data()));

    // 1 is master nodes
    specificRanges.push_back(galois::runtime::makeSpecificRange(
        boost::counting_iterator<size_t>(beginMaster),
        boost::counting_iterator<size_t>(beginMaster + numOwned),
        masterRanges.data()));

    // 2 is with edge nodes
    specificRanges.push_back(galois::runtime::makeSpecificRange(
        boost::counting_iterator<size_t>(0),
        boost::counting_iterator<size_t>(numNodesWithEdges),
        withEdgeRanges.data()));

    assert(specificRanges.size() == 3);
  }

  /**
   * Specific range editor: makes the range for edges equivalent to the range
   * for masters.
   */
  void edgesEqualMasters() { specificRanges[2] = specificRanges[1]; }

public:
  /**
   * Write the local LC_CSR graph to the file on a disk.
   *
   * @todo revive this
   */
  void save_local_graph_to_file(std::string) { GALOIS_DIE("not implemented"); }

  /**
   * Read the local LC_CSR graph from the file on a disk.
   *
   * @todo revive this
   */
  void read_local_graph_from_file(std::string) {
    GALOIS_DIE("not implemented");
  }

  /**
   * Deallocates underlying LC CSR Graph
   */
  void deallocate() {
    galois::gDebug("Deallocating CSR in DistGraph");
    graph.deallocate();
  }

  /**
   * Sort the underlying LC_CSR_Graph by ID (destinations)
   * It sorts edges of the nodes by destination.
   */
  void sortEdgesByDestination() {
    using GN = typename GraphTy::GraphNode;
    galois::do_all(
        galois::iterate(graph),
        [&](GN n) { graph.sortEdges(n, IdLess<GN, EdgeTy>()); },
        galois::no_stats(), galois::loopname("CSREdgeSort"), galois::steal());
  }
};

template <typename NodeTy, typename EdgeTy>
constexpr const char* const galois::graphs::DistGraph<NodeTy, EdgeTy>::GRNAME;
} // end namespace graphs
} // end namespace galois

#endif //_GALOIS_DIST_HGRAPH_H<|MERGE_RESOLUTION|>--- conflicted
+++ resolved
@@ -310,14 +310,8 @@
    * @todo make this function work with decompose factor
    */
   void computeMastersBalancedNodesAndEdges(
-<<<<<<< HEAD
       const galois::OutIndexView& g, const std::vector<unsigned>& scalefactor,
-      uint32_t nodeWeight, uint32_t edgeWeight,
-      unsigned GALOIS_UNUSED(DecomposeFactor) = 1) {
-=======
-      galois::graphs::OfflineGraph& g, const std::vector<unsigned>& scalefactor,
       uint32_t nodeWeight, uint32_t edgeWeight, unsigned) {
->>>>>>> afecf2cf
     if (nodeWeight == 0) {
       nodeWeight = g.num_edges() / g.num_nodes(); // average degree
     }
